--- conflicted
+++ resolved
@@ -29,10 +29,6 @@
     ):
 
         self.did_profile = True
-<<<<<<< HEAD
-
-=======
->>>>>>> 3bab6d04
 
 def test_visualise():
     analysis_1 = Analysis()
@@ -57,10 +53,6 @@
     assert analysis_1.did_profile is True
     assert analysis_2.did_profile is True
 
-<<<<<<< HEAD
-
-=======
->>>>>>> 3bab6d04
 def test_make_result():
 
     analysis_1 = Analysis()
