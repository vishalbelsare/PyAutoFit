<<<<<<< HEAD
from typing import Union
from .abstract import \
    Value, FactorValue, JacobianValue, HessianValue, AbstractNode, Variable, \
    Plate
from .factor import \
    AbstractFactor, Factor, DeterministicFactor
from .jacobians import \
    FactorJacobian, DeterministicFactorJacobian
from .graph import FactorGraph
from .transform import \
    DiagonalTransform, CholeskyTransform, VariableTransform, \
    FullCholeskyTransform, identity_transform, TransformedNode

FactorNode = Union[
    Factor, 
    FactorJacobian
]
DeterministicFactorNode = Union[
    DeterministicFactor,
    DeterministicFactorJacobian
    ]
=======
from autofit.graphical.factor_graphs.abstract import AbstractNode
from autofit.graphical.factor_graphs.factor import FactorValue, Factor, AbstractFactor
from autofit.graphical.factor_graphs.graph import DeterministicFactorNode, FactorGraph
from autofit.graphical.factor_graphs.numerical import numerical_jacobian
from autofit.mapper.variable import Variable, Plate
>>>>>>> 91ed0094
<|MERGE_RESOLUTION|>--- conflicted
+++ resolved
@@ -1,4 +1,3 @@
-<<<<<<< HEAD
 from typing import Union
 from .abstract import \
     Value, FactorValue, JacobianValue, HessianValue, AbstractNode, Variable, \
@@ -19,11 +18,4 @@
 DeterministicFactorNode = Union[
     DeterministicFactor,
     DeterministicFactorJacobian
-    ]
-=======
-from autofit.graphical.factor_graphs.abstract import AbstractNode
-from autofit.graphical.factor_graphs.factor import FactorValue, Factor, AbstractFactor
-from autofit.graphical.factor_graphs.graph import DeterministicFactorNode, FactorGraph
-from autofit.graphical.factor_graphs.numerical import numerical_jacobian
-from autofit.mapper.variable import Variable, Plate
->>>>>>> 91ed0094
+    ]