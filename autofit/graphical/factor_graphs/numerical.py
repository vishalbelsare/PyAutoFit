--- conflicted
+++ resolved
@@ -1,4 +1,3 @@
-<<<<<<< HEAD
 from typing import Tuple, Dict, NamedTuple, Optional, Union
 from functools import partial
 
@@ -191,102 +190,4 @@
                         jac[:, None, None] 
                         * jac[None, :, None] * hess[None, None, :])
 
-    return f0, fjac0, fhess0
-=======
-from typing import Tuple, Dict, NamedTuple
-
-import numpy as np
-
-from autofit.mapper.variable import Variable
-
-
-class JacobianValue(NamedTuple):
-    log_value: Dict[str, np.ndarray]
-    deterministic_values: Dict[Tuple[str, str], np.ndarray]
-
-
-def numerical_jacobian(
-        factor,
-        args: Tuple[Variable, ...],
-        kwargs: Dict[Variable, np.array],
-        _eps: float = 1e-6,
-        _calc_deterministic: bool = True,
-) -> JacobianValue:
-    """Calculates the numerical Jacobian of the passed factor
-
-    the arguments passed correspond to the variable that we want
-    to take the derivatives for
-
-    the values must be passed as keywords
-
-    _eps specifies the numerical accuracy of the numerical derivative
-
-    returns a jac = JacobianValue namedtuple
-
-    jac.log_value stores the Jacobian of the factor output as a dictionary
-    where the keys are the names of the variables
-
-    jac.determinisic_values store the Jacobian of the deterministic variables
-    where the keys are a Tuple[str, str] pair of the variable and deterministic
-    variables
-
-    Example
-    -------
-    >>> import numpy as np
-    >>> y_ = Variable('y')
-    >>> A = np.arange(4).reshape(2, 2)
-    >>> dot = factor(lambda x: A.dot(x))(x_) == y_
-    >>> dot.jacobian('x', x=[1, 2])
-    JacobianValue(
-        log_value={'x': array([[0.], [0.]])},
-        deterministic_values={('x', 'y'): array([[0., 2.], [1., 3.]])})
-    """
-    # copy the input array
-    p0 = {v: np.array(x, dtype=float) for v, x in kwargs.items()}
-    f0 = factor(p0)
-    log_f0 = f0.log_value
-    det_vars0 = f0.deterministic_values
-
-    jac_f = {
-        v: np.empty(np.shape(kwargs[v]) + np.shape(log_f0))
-        for v in args}
-    if _calc_deterministic:
-        jac_det = {
-            (det, v): np.empty(
-                np.shape(val) + np.shape(kwargs[v]))
-            for v in args
-            for det, val in det_vars0.items()}
-        det_slices = {
-            v: (slice(None),) * np.ndim(a) for v, a in kwargs.items()}
-    else:
-        jac_det = {}
-
-    for v in args:
-        x0 = p0[v]
-        if x0.shape:
-            inds = tuple(a.ravel() for a in np.indices(x0.shape))
-            for ind in zip(*inds):
-                x0[ind] += _eps
-                p0[v] = x0
-                f = factor(p0)
-                x0[ind] -= _eps
-
-                jac_f[v][ind] = (f.log_value - log_f0) / _eps
-                if _calc_deterministic:
-                    det_vars = f.deterministic_values
-                    for det, val in det_vars.items():
-                        jac_det[det, v][det_slices[v] + ind] = \
-                            (val - det_vars0[det]) / _eps
-        else:
-            p0[v] += _eps
-            f = factor(p0)
-            p0[v] -= _eps
-
-            jac_f[v] = (f.log_value - log_f0) / _eps
-            if _calc_deterministic:
-                det_vars = f.deterministic_values
-                for det, val in det_vars.items():
-                    jac_det[det, v] = (val - det_vars0[det]) / _eps
-
-    return JacobianValue(jac_f, jac_det)
->>>>>>> 91ed0094
+    return f0, fjac0, fhess0