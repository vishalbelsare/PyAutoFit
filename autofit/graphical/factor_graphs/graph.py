--- conflicted
+++ resolved
@@ -1,373 +1,367 @@
-from collections import Counter, defaultdict
-from functools import reduce
-from typing import \
-<<<<<<< HEAD
-    Tuple, Dict, Collection, List, Callable, Optional, Union
-from itertools import count
-from functools import reduce 
-=======
-    (
-    Tuple, Dict, Collection, List
-)
->>>>>>> d810dca5
-
-import numpy as np
-
-from autofit.graphical.factor_graphs.abstract import FactorValue, AbstractNode
-from autofit.graphical.factor_graphs.factor import Factor
-from autofit.graphical.utils import \
-    (
-    add_arrays, aggregate, Axis, cached_property
-)
-from autofit.mapper.variable import Variable, Plate
-
-
-class FactorGraph(AbstractNode):
-    def __init__(
-            self,
-            factors: Collection[Factor],
-    ):
-        """
-        A graph relating factors
-
-        Parameters
-        ----------
-        factors
-            Nodes wrapping individual factors in a model
-        """
-        self._name = "(%s)" % "*".join(f.name for f in factors)
-
-        self._factors = tuple(factors)
-
-        self._factor_all_variables = {
-            f: f.all_variables for f in self._factors
-        }
-
-        self._call_sequence = self._get_call_sequence()
-
-        self._validate()
-
-        _kwargs = {
-            variable.name: variable
-            for variable
-            in self.variables
-        }
-
-        super().__init__(
-            **_kwargs
-        )
-
-    def broadcast_plates(
-            self,
-            plates: Collection[Plate],
-            value: np.ndarray
-    ) -> np.ndarray:
-        """
-        Extract the indices of a collection of plates then match
-        the shape of the data to that shape.
-
-        Parameters
-        ----------
-        plates
-            Plates representing the dimensions of some factor
-        value
-            A value to broadcast
-
-        Returns
-        -------
-        The value reshaped to match the plates
-        """
-        return self._broadcast(self._match_plates(plates), value)
-
-    @property
-    def name(self):
-        return self._name
-
-    def _validate(self):
-        """
-        Raises
-        ------
-        If there is an inconsistency with this graph
-        """
-        det_var_counts = ", ".join(
-            map(
-                str,
-                [
-                    v for v, c in Counter(
-                    v for f in self.factors
-                    for v in f.deterministic_variables).items()
-                    if c > 1
-                ]
-            )
-        )
-        if det_var_counts:
-            raise ValueError(
-                "Improper FactorGraph, "
-                f"Deterministic variables {det_var_counts} appear in "
-                "multiple factors"
-            )
-
-    @cached_property
-    def all_variables(self):
-        return reduce(
-            set.union,
-            (factor.all_variables for factor in self.factors))
-
-    @cached_property
-    def deterministic_variables(self):
-        return reduce(
-            set.union,
-            (factor.deterministic_variables for factor in self.factors))
-
-    @cached_property
-    def variables(self):
-        return self.all_variables - self.deterministic_variables
-
-    def _get_call_sequence(self) -> List[List[Factor]]:
-        """
-        Compute the order in which the factors must be evaluated. This is done by checking whether
-        all variables required to call a factor are present in the set of variables encapsulated
-        by all factors, not including deterministic variables.
-
-        Deterministic variables must be computed before the dependent factors can be computed.
-        """
-        call_sets = defaultdict(list)
-        for factor in self.factors:
-            missing_vars = frozenset(factor.variables.difference(self.variables))
-            call_sets[missing_vars].append(factor)
-
-        call_sequence = []
-        while call_sets:
-            # the factors that can be evaluated have no missing variables
-            factors = call_sets.pop(frozenset(()))
-            # if there's a KeyError then the FactorGraph is improper
-            calls = []
-            new_variables = set()
-            for factor in factors:
-                det_vars = factor.deterministic_variables
-                calls.append(factor)
-                # TODO: this might cause problems 
-                # TODO: if det_vars appear more than once
-                new_variables.update(det_vars)
-
-            call_sequence.append(calls)
-
-            # update to include newly calculated factors
-            for missing in list(call_sets.keys()):
-                if missing.intersection(new_variables):
-                    factors = call_sets.pop(missing)
-                    call_sets[missing.difference(new_variables)].extend(factors)
-
-        return call_sequence
-
-    def __call__(
-            self,
-            variable_dict: Dict[Variable, np.ndarray],
-            axis: Axis = False,
-    ) -> FactorValue:
-        """
-        Call each function in the graph in the correct order, adding the logarithmic results.
-
-        Deterministic values computed in initial factor calls are added to a dictionary and
-        passed to subsequent factor calls.
-
-        Parameters
-        ----------
-        variable_dict
-            Positional arguments
-        axis
-            Keyword arguments
-
-        Returns
-        -------
-        Object comprising the log value of the computation and a dictionary containing
-        the values of deterministic variables.
-        """
-
-        # generate set of factors to call, these are indexed by the
-        # missing deterministic variables that need to be calculated
-        log_value = 0.
-        det_values = {}
-        variables = variable_dict.copy()
-
-        missing = set(
-            v.name for v in self.variables
-        ).difference(
-            v.name for v in variables
-        )
-        if missing:
-            n_miss = len(missing)
-            missing_str = ", ".join(missing)
-            raise ValueError(
-                f"{self} missing {n_miss} arguments: {missing_str}"
-                f"factor graph call signature: {self.call_signature}"
-            )
-
-        for calls in self._call_sequence:
-            # TODO parallelise this part?
-            for factor in calls:
-                ret = factor(variables)
-                ret_value = self.broadcast_plates(factor.plates, ret.log_value)
-                log_value = add_arrays(log_value, aggregate(ret_value, axis))
-                det_values.update(ret.deterministic_values)
-                variables.update(ret.deterministic_values)
-
-        return FactorValue(log_value, det_values)
-
-    def __mul__(self, other: AbstractNode) -> "FactorGraph":
-        """
-        Combine this object with another factor node or graph, creating
-        a new graph that comprises all of the factors of the two objects.
-        """
-        factors = self.factors
-
-        if isinstance(other, FactorGraph):
-            factors += other.factors
-        elif isinstance(other, Factor):
-            factors += (other,)
-        else:
-            raise TypeError(
-                f"type of passed element {(type(other))} "
-                "does not match required types, (`FactorGraph`, `FactorNode`)")
-
-        return type(self)(factors)
-
-    def __repr__(self) -> str:
-        factors_str = " * ".join(map(repr, self.factors))
-        return f"({factors_str})"
-
-    @property
-    def factors(self) -> Tuple[Factor, ...]:
-        return self._factors
-
-    @property
-    def factor_all_variables(self) -> Dict[Factor, List[Variable]]:
-        return self._factor_all_variables
-
-    @property
-    def graph(self):
-        try:
-            import networkx as nx
-        except ImportError as e:
-            raise ImportError("networkx required for graph") from e
-
-        G = nx.Graph()
-        G.add_nodes_from(self.factors, bipartite='factor')
-        G.add_nodes_from(self.all_variables, bipartite='variable')
-        G.add_edges_from(
-            (f, v) for f, vs in self.factor_all_variables.items() for v in vs)
-
-        return G
-
-    def draw_graph(
-            self, 
-            pos=None, ax=None, size=20, color='k', fill='w',
-            factor_shape='s', variable_shape='o',
-            factor_kws=None, variable_kws=None, edge_kws=None,
-            factors=None,
-            **kwargs
-    ):
-        try:
-            import matplotlib.pyplot as plt
-            import networkx as nx
-        except ImportError as e:
-            raise ImportError("Matplotlib and networkx required for draw_graph()") from e
-        except RuntimeError:
-            print("Matplotlib unable to open display")
-            raise
-
-        if ax is None:
-            ax = plt.gca()
-
-        G = self.graph
-        if pos is None:
-            pos = bipartite_layout(factors or self.factors)
-
-        kwargs.setdefault('ms', size)
-        kwargs.setdefault('c', color)
-        kwargs.setdefault('mec', color)
-        kwargs.setdefault('mfc', fill)
-        kwargs.setdefault('ls', '')
-
-        factor_kws = factor_kws or {}
-        factor_kws.setdefault('marker', factor_shape)
-
-        variable_kws = variable_kws or {}
-        variable_kws.setdefault('marker', variable_shape)
-
-        # draw factors
-        xy = np.array([pos[f] for f in self.factors]).T
-        fs = ax.plot(*xy, **{**kwargs, **factor_kws})
-        # draw variables
-        xy = np.array([pos[f] for f in self.all_variables]).T
-        vs = ax.plot(*xy, **{**kwargs, **variable_kws})
-        # draw edges
-        edges = nx.draw_networkx_edges(G, pos, **(edge_kws or {}))
-
-        # remove ticks from axes
-        ax.tick_params(
-            axis="both",
-            which="both",
-            bottom=False,
-            left=False,
-            labelbottom=False,
-            labelleft=False,
-        )
-        return fs, vs, edges
-
-    def draw_graph_labels(
-            self, 
-            pos, 
-            factor_labels=None, 
-            variable_labels=None, 
-            shift = 0.1,
-            f_shift = None, 
-            v_shift = None, 
-            f_horizontalalignment='right', 
-            v_horizontalalignment='left', 
-            f_kws=None, 
-            v_kws=None,
-            graph = None, 
-            **kwargs
-    ):
-        try:
-            import networkx as nx
-        except ImportError as e:
-            raise ImportError("Matplotlib and networkx required for draw_graph()") from e
-        
-        graph = graph or self.graph
-        factor_labels = (
-            factor_labels or {f: f.name for f in self.factors})
-        variable_labels = (
-            variable_labels or {v: v.name for v in self.all_variables})
-        f_kws = f_kws or {'horizontalalignment': 'right'}
-        v_kws = v_kws or {'horizontalalignment': 'left'}
-
-        f_shift = f_shift or shift 
-        f_pos = {f: (x - f_shift, y) for f, (x, y) in pos.items()}
-        v_shift = v_shift or shift 
-        v_pos = {f: (x + v_shift, y) for f, (x, y) in pos.items()}
-        
-        return {
-            **nx.draw_networkx_labels(
-                graph, f_pos, labels=factor_labels, **f_kws, **kwargs),
-            **nx.draw_networkx_labels(
-                graph, v_pos, labels=variable_labels, **v_kws, **kwargs)}
-
-
-
-def bipartite_layout(factors):
-    n_factors = len(factors)
-    n_variables = len(set().union(*(f.variables for f in factors)))
-    n = max(n_factors, n_variables)
-    factor_count = count()
-    variable_count = count()    
-
-    pos = {}
-    for factor in factors:
-        pos[factor] = 0, next(factor_count) * n / n_factors
-        for v in factor.variables:
-            if v not in pos:
-                pos[v] = 1, next(variable_count) * n / n_variables
-
-    return pos+from collections import Counter, defaultdict
+from functools import reduce
+from itertools import count
+from typing import (
+    Tuple, Dict, Collection, List
+)
+
+import numpy as np
+
+from autofit.graphical.factor_graphs.abstract import FactorValue, AbstractNode
+from autofit.graphical.factor_graphs.factor import Factor
+from autofit.graphical.utils import \
+    (
+    add_arrays, aggregate, Axis, cached_property
+)
+from autofit.mapper.variable import Variable, Plate
+
+
+class FactorGraph(AbstractNode):
+    def __init__(
+            self,
+            factors: Collection[Factor],
+    ):
+        """
+        A graph relating factors
+
+        Parameters
+        ----------
+        factors
+            Nodes wrapping individual factors in a model
+        """
+        self._name = "(%s)" % "*".join(f.name for f in factors)
+
+        self._factors = tuple(factors)
+
+        self._factor_all_variables = {
+            f: f.all_variables for f in self._factors
+        }
+
+        self._call_sequence = self._get_call_sequence()
+
+        self._validate()
+
+        _kwargs = {
+            variable.name: variable
+            for variable
+            in self.variables
+        }
+
+        super().__init__(
+            **_kwargs
+        )
+
+    def broadcast_plates(
+            self,
+            plates: Collection[Plate],
+            value: np.ndarray
+    ) -> np.ndarray:
+        """
+        Extract the indices of a collection of plates then match
+        the shape of the data to that shape.
+
+        Parameters
+        ----------
+        plates
+            Plates representing the dimensions of some factor
+        value
+            A value to broadcast
+
+        Returns
+        -------
+        The value reshaped to match the plates
+        """
+        return self._broadcast(self._match_plates(plates), value)
+
+    @property
+    def name(self):
+        return self._name
+
+    def _validate(self):
+        """
+        Raises
+        ------
+        If there is an inconsistency with this graph
+        """
+        det_var_counts = ", ".join(
+            map(
+                str,
+                [
+                    v for v, c in Counter(
+                    v for f in self.factors
+                    for v in f.deterministic_variables).items()
+                    if c > 1
+                ]
+            )
+        )
+        if det_var_counts:
+            raise ValueError(
+                "Improper FactorGraph, "
+                f"Deterministic variables {det_var_counts} appear in "
+                "multiple factors"
+            )
+
+    @cached_property
+    def all_variables(self):
+        return reduce(
+            set.union,
+            (factor.all_variables for factor in self.factors))
+
+    @cached_property
+    def deterministic_variables(self):
+        return reduce(
+            set.union,
+            (factor.deterministic_variables for factor in self.factors))
+
+    @cached_property
+    def variables(self):
+        return self.all_variables - self.deterministic_variables
+
+    def _get_call_sequence(self) -> List[List[Factor]]:
+        """
+        Compute the order in which the factors must be evaluated. This is done by checking whether
+        all variables required to call a factor are present in the set of variables encapsulated
+        by all factors, not including deterministic variables.
+
+        Deterministic variables must be computed before the dependent factors can be computed.
+        """
+        call_sets = defaultdict(list)
+        for factor in self.factors:
+            missing_vars = frozenset(factor.variables.difference(self.variables))
+            call_sets[missing_vars].append(factor)
+
+        call_sequence = []
+        while call_sets:
+            # the factors that can be evaluated have no missing variables
+            factors = call_sets.pop(frozenset(()))
+            # if there's a KeyError then the FactorGraph is improper
+            calls = []
+            new_variables = set()
+            for factor in factors:
+                det_vars = factor.deterministic_variables
+                calls.append(factor)
+                # TODO: this might cause problems 
+                # TODO: if det_vars appear more than once
+                new_variables.update(det_vars)
+
+            call_sequence.append(calls)
+
+            # update to include newly calculated factors
+            for missing in list(call_sets.keys()):
+                if missing.intersection(new_variables):
+                    factors = call_sets.pop(missing)
+                    call_sets[missing.difference(new_variables)].extend(factors)
+
+        return call_sequence
+
+    def __call__(
+            self,
+            variable_dict: Dict[Variable, np.ndarray],
+            axis: Axis = False,
+    ) -> FactorValue:
+        """
+        Call each function in the graph in the correct order, adding the logarithmic results.
+
+        Deterministic values computed in initial factor calls are added to a dictionary and
+        passed to subsequent factor calls.
+
+        Parameters
+        ----------
+        variable_dict
+            Positional arguments
+        axis
+            Keyword arguments
+
+        Returns
+        -------
+        Object comprising the log value of the computation and a dictionary containing
+        the values of deterministic variables.
+        """
+
+        # generate set of factors to call, these are indexed by the
+        # missing deterministic variables that need to be calculated
+        log_value = 0.
+        det_values = {}
+        variables = variable_dict.copy()
+
+        missing = set(
+            v.name for v in self.variables
+        ).difference(
+            v.name for v in variables
+        )
+        if missing:
+            n_miss = len(missing)
+            missing_str = ", ".join(missing)
+            raise ValueError(
+                f"{self} missing {n_miss} arguments: {missing_str}"
+                f"factor graph call signature: {self.call_signature}"
+            )
+
+        for calls in self._call_sequence:
+            # TODO parallelise this part?
+            for factor in calls:
+                ret = factor(variables)
+                ret_value = self.broadcast_plates(factor.plates, ret.log_value)
+                log_value = add_arrays(log_value, aggregate(ret_value, axis))
+                det_values.update(ret.deterministic_values)
+                variables.update(ret.deterministic_values)
+
+        return FactorValue(log_value, det_values)
+
+    def __mul__(self, other: AbstractNode) -> "FactorGraph":
+        """
+        Combine this object with another factor node or graph, creating
+        a new graph that comprises all of the factors of the two objects.
+        """
+        factors = self.factors
+
+        if isinstance(other, FactorGraph):
+            factors += other.factors
+        elif isinstance(other, Factor):
+            factors += (other,)
+        else:
+            raise TypeError(
+                f"type of passed element {(type(other))} "
+                "does not match required types, (`FactorGraph`, `FactorNode`)")
+
+        return type(self)(factors)
+
+    def __repr__(self) -> str:
+        factors_str = " * ".join(map(repr, self.factors))
+        return f"({factors_str})"
+
+    @property
+    def factors(self) -> Tuple[Factor, ...]:
+        return self._factors
+
+    @property
+    def factor_all_variables(self) -> Dict[Factor, List[Variable]]:
+        return self._factor_all_variables
+
+    @property
+    def graph(self):
+        try:
+            import networkx as nx
+        except ImportError as e:
+            raise ImportError("networkx required for graph") from e
+
+        G = nx.Graph()
+        G.add_nodes_from(self.factors, bipartite='factor')
+        G.add_nodes_from(self.all_variables, bipartite='variable')
+        G.add_edges_from(
+            (f, v) for f, vs in self.factor_all_variables.items() for v in vs)
+
+        return G
+
+    def draw_graph(
+            self,
+            pos=None, ax=None, size=20, color='k', fill='w',
+            factor_shape='s', variable_shape='o',
+            factor_kws=None, variable_kws=None, edge_kws=None,
+            factors=None,
+            **kwargs
+    ):
+        try:
+            import matplotlib.pyplot as plt
+            import networkx as nx
+        except ImportError as e:
+            raise ImportError("Matplotlib and networkx required for draw_graph()") from e
+        except RuntimeError:
+            print("Matplotlib unable to open display")
+            raise
+
+        if ax is None:
+            ax = plt.gca()
+
+        G = self.graph
+        if pos is None:
+            pos = bipartite_layout(factors or self.factors)
+
+        kwargs.setdefault('ms', size)
+        kwargs.setdefault('c', color)
+        kwargs.setdefault('mec', color)
+        kwargs.setdefault('mfc', fill)
+        kwargs.setdefault('ls', '')
+
+        factor_kws = factor_kws or {}
+        factor_kws.setdefault('marker', factor_shape)
+
+        variable_kws = variable_kws or {}
+        variable_kws.setdefault('marker', variable_shape)
+
+        # draw factors
+        xy = np.array([pos[f] for f in self.factors]).T
+        fs = ax.plot(*xy, **{**kwargs, **factor_kws})
+        # draw variables
+        xy = np.array([pos[f] for f in self.all_variables]).T
+        vs = ax.plot(*xy, **{**kwargs, **variable_kws})
+        # draw edges
+        edges = nx.draw_networkx_edges(G, pos, **(edge_kws or {}))
+
+        # remove ticks from axes
+        ax.tick_params(
+            axis="both",
+            which="both",
+            bottom=False,
+            left=False,
+            labelbottom=False,
+            labelleft=False,
+        )
+        return fs, vs, edges
+
+    def draw_graph_labels(
+            self,
+            pos,
+            factor_labels=None,
+            variable_labels=None,
+            shift=0.1,
+            f_shift=None,
+            v_shift=None,
+            f_horizontalalignment='right',
+            v_horizontalalignment='left',
+            f_kws=None,
+            v_kws=None,
+            graph=None,
+            **kwargs
+    ):
+        try:
+            import networkx as nx
+        except ImportError as e:
+            raise ImportError("Matplotlib and networkx required for draw_graph()") from e
+
+        graph = graph or self.graph
+        factor_labels = (
+                factor_labels or {f: f.name for f in self.factors})
+        variable_labels = (
+                variable_labels or {v: v.name for v in self.all_variables})
+        f_kws = f_kws or {'horizontalalignment': 'right'}
+        v_kws = v_kws or {'horizontalalignment': 'left'}
+
+        f_shift = f_shift or shift
+        f_pos = {f: (x - f_shift, y) for f, (x, y) in pos.items()}
+        v_shift = v_shift or shift
+        v_pos = {f: (x + v_shift, y) for f, (x, y) in pos.items()}
+
+        return {
+            **nx.draw_networkx_labels(
+                graph, f_pos, labels=factor_labels, **f_kws, **kwargs),
+            **nx.draw_networkx_labels(
+                graph, v_pos, labels=variable_labels, **v_kws, **kwargs)
+        }
+
+
+def bipartite_layout(factors):
+    n_factors = len(factors)
+    n_variables = len(set().union(*(f.variables for f in factors)))
+    n = max(n_factors, n_variables)
+    factor_count = count()
+    variable_count = count()
+
+    pos = {}
+    for factor in factors:
+        pos[factor] = 0, next(factor_count) * n / n_factors
+        for v in factor.variables:
+            if v not in pos:
+                pos[v] = 1, next(variable_count) * n / n_variables
+
+    return pos