from collections import ChainMap
from itertools import chain
from typing import (
    Dict, Tuple, Optional, NamedTuple, Iterator
)

import numpy as np

from autofit.graphical.factor_graphs import Factor
from autofit.graphical.factor_graphs.graph import FactorGraph
from autofit.graphical.messages import FixedMessage, map_dists
from autofit.graphical.messages.abstract import AbstractMessage
<<<<<<< HEAD
from autofit.graphical.utils import prod, add_arrays
=======
from autofit.mapper.variable import Variable
from .messages import (
    map_dists
)
from .utils import prod, add_arrays
>>>>>>> a32db6f3

VariableFactorDist = Dict[str, Dict[Factor, AbstractMessage]]
Projection = Dict[str, AbstractMessage]


class Status(NamedTuple):
    success: bool = True
    messages: Tuple[str, ...] = ()


def project_on_to_factor_approx(
        factor_approx: "FactorApproximation",
        model_dist: Dict[str, AbstractMessage],
        delta: float = 1.,
        status: Optional[Status] = None
) -> Tuple["FactorApproximation", Status]:
    """
    For a passed FactorApproximation this calculates the 
    factor messages such that 
    
    model_dist = factor_dist * cavity_dist
    """
    success, messages = Status() if status is None else status
    assert 0 < delta <= 1

    factor_projection = {}
#     log_norm = 0.
    for v, q_fit in model_dist.items():
        q_cavity = factor_approx.all_cavity_dist.get(v)
        if isinstance(q_fit, FixedMessage):
            factor_projection[v] = q_fit
        elif q_fit.is_valid:
            if q_cavity:
                q_f0 = factor_approx.factor_dist[v]
                q_f1 = (q_fit / q_cavity)
            else:
                # In the case that q_cavity does not exist the model fit
                # equals the factor approximation
                q_f1 = q_fit

            # weighted update
            if delta != 1:
                q_f1 = (q_f1 ** delta).sum_natural_parameters(q_f0 ** (1 - delta))

            if not q_f1.is_valid:
                # partial updating of values
                q_f1 = q_f1.update_invalid(q_f0)
                messages += (
                    f"factor projection for {v} with {factor_approx.factor} contained "
                    "invalid values",)

            if not q_f1.is_valid:
                success = False
                messages += (
                    f"factor projection for {v} with {factor_approx.factor} is invalid",)

            factor_projection[v] = q_f1

            #             if isinstance(q_cavity, AbstractMessage):
#             log_norm += (np.sum(q_fit.log_norm)
#                          - np.sum(q_f1.log_normalisation(q_cavity)))
        else:
            success = False
            messages += (
                f"model projection for {v} with {factor_approx.factor} is invalid",)

            factor_projection[v] = factor_approx.factor_dist[v]
            q_model = (q_fit ** delta).sum_natural_parameters(
                factor_approx.model_dist[v] ** (1 - delta))
            if q_model.is_valid:
                model_dist[v] = q_model

    projection = FactorApproximation(
        factor_approx.factor,
        factor_approx.cavity_dist, 
        factor_dist=factor_projection,
        model_dist=model_dist,
#         log_norm=log_norm
    )
    status = Status(success, messages)

    return projection, status

    
class MeanField(Dict[Variable, AbstractMessage], Factor):
    """
    """
    def __init__(
            self, 
            dists: Dict[Variable, AbstractMessage], 
            log_norm: np.ndarray = 0.):
        
        dict.__init__(self, dists)
        Factor.__init__(
            self, self._logpdf, **{v.name: v for v in dists})
        self.log_norm = log_norm
        
    def _logpdf(self, **kwargs: np.ndarray) -> np.ndarray:
        var_names = self.variable_names
        return self.logpdf(
            {var_names[k]: value for k, value in kwargs.items()})
    
    def logpdf(
            self, 
            values: Dict[Variable, np.ndarray]
    ) -> np.ndarray:
        """Calculates the logpdf of the passed values for messages 

        the result is broadcast to the appropriate shape given the variable
        plates
        """
        return sum(
            self._broadcast(self._variable_plates[v], m.logpdf(values[v])) 
            for v, m in self.items())
        
    def __repr__(self):
        reprdict = dict.__repr__(self)
        classname = (type(self).__name__)
        return f"{classname}({reprdict}, log_norm={self.log_norm})"
    
    @property
    def is_valid(self):
        return all(d.is_valid for d in self.values())
    
    def prod(self, *approxs: 'MeanField') -> 'MeanField':
        return type(self)({
            k: prod((m.get(k, 1) for m in approxs), m) 
            for k, m in self.items()},
            sum((m.log_norm for m in approxs), self.log_norm))

    __mul__ = prod
    
    def __truediv__(self, other: 'MeanField') -> 'MeanField':
        return type(self)({
            k: m / other[k] for k, m in self.items()},
            self.log_norm - other.log_norm)

    def __pow__(self, other: float) -> 'MeanField':
        return type(self)({
            k: m**other for k, m in self.items()},
            self.log_norm * other)

    def project_mode(
            self, 
            mode: Dict[Variable, np.ndarray],
            covar: Dict[Variable, np.ndarray], 
            fun: Optional[float] = None):
        """
        Projects mode and covar
        """
        projection = MeanField({
            v: dist.from_mode(mode[v], covar.get(v))
            for v, dist in mean_field.items()})
        if fun is not None:
            projection.log_norm = fun - projection(mode).log_value
            
        return projection

    __hash__ = Factor.__hash__ 
    


class FactorApproximation(NamedTuple):
    factor: Factor
    cavity_dist: MeanField
    # deterministic_dist: MeanField
    factor_dist: MeanField
    model_dist: MeanField
    # log_norm: float = 0.

    @property
    def deterministic_variables(self):
        return self.factor.deterministic_variables

    @property
    def deterministic_dist(self):
        return MeanField({
            v: self.cavity_dist[v] 
            for v in self.deterministic_variables})

    @property
    def all_cavity_dist(self):
        return ChainMap(
            self.cavity_dist,
            self.deterministic_dist
        )

    @property
    def is_valid(self) -> bool:
        dists = chain(
            self.cavity_dist.values(),
            self.deterministic_dist.values(),
            self.factor_dist.values(),
            self.model_dist.values())
        return all(d.is_valid for d in dists if isinstance(d, AbstractMessage))

    def __call__(self, kwargs: Dict[Variable, np.ndarray]) -> np.ndarray:
        log_result, det_vars = self.factor(kwargs)

        # refactor as a mapreduce?
        # for res in chain(map_dists(self.cavity_dist, kwargs),
        #                  map_dists(self.deterministic_dist, det_vars)):
        for res in map_dists(self.cavity_dist, {**det_vars, **kwargs}):
            # need to add the arrays whilst preserving the sum
            log_result = add_arrays(
                log_result, self.factor.broadcast_variable(*res))

        return log_result

    project = project_on_to_factor_approx

    def __repr__(self):
        # TODO make this nicer
        return f"{type(self).__name__}({self.factor}, ...)"

    
class MeanFieldApproximation:
    '''
    TODO: rename this EP approximation
    '''
    def __init__(
            self,
            factor_graph: FactorGraph,
            variable_factor_dist: VariableFactorDist,
            factor_evidence: Optional[Dict[Factor, float]] = None
    ):
        self._factor_graph = factor_graph
        self._variable_factor_dist = variable_factor_dist
        if factor_evidence is None:
            factor_evidence = {f: 0. for f in self.factor_graph.factors}

        self._factor_evidence = factor_evidence

    def __getitem__(self, item):
        if isinstance(item, Variable):
            return self.approx[item]
        elif isinstance(item, Factor):
            return self.factor_approximation(item)
        else:
            raise TypeError(
                f"type passed {(type(item))} is not `Variable` or `Factor`")

    @classmethod
    def from_approx_dists(
            cls,
            factor_graph: FactorGraph,
            approx_dists: Dict[Variable, AbstractMessage],
            factor_evidence: Optional[Dict[Factor, float]] = None,
    ) -> "MeanFieldApproximation":
        variable_factor_dist = {}
        for factor, variables in factor_graph.factor_all_variables.items():
            for variable in variables:
                variable_factor_dist.setdefault(
                    variable, {}
                ).setdefault(
                    factor, approx_dists[variable]
                )

        return cls(
            factor_graph,
            variable_factor_dist,
            factor_evidence=factor_evidence
        )

    @classmethod
    def from_kws(
            cls,
            factor_graph: FactorGraph,
            approx_dists: Dict[Variable, AbstractMessage],
            factor_evidence: Optional[Dict[Factor, float]] = None,
    ) -> "MeanFieldApproximation":
        return cls.from_approx_dists(
            factor_graph=factor_graph,
            approx_dists=approx_dists,
            factor_evidence=factor_evidence
        )

    def project(self, projection: FactorApproximation,
                status: Optional[Status] = None
                ) -> Tuple["MeanFieldApproximation", Status]:
        """
        """
        success, messages = Status() if status is None else status

        factor = projection.factor
        factor_projection = projection.factor_dist
        factor_evidence = self._factor_evidence.copy()
        variable_factor_dist = {
            variable: factor_dist.copy()
            for variable, factor_dist in self._variable_factor_dist.items()}

        if success and projection.is_valid:
            for v, dist in factor_projection.items():
                variable_factor_dist[v][factor] = dist

            # factor_evidence[factor] = projection.log_norm
        else:
            messages += f"projection for {factor} is invalid",
            success = False

        status = Status(success, messages)
        approx = type(self)(factor_graph=self._factor_graph,
                            variable_factor_dist=variable_factor_dist,
                            factor_evidence=factor_evidence)
        return approx, status

    @property
    def factor_graph(self) -> FactorGraph:
        return self._factor_graph

    def _variable_cavity_dist(self, variable: str,
                              cavity_factor: Factor
                              ) -> Optional[AbstractMessage]:
        dists = [dist for factor, dist in
                 self._variable_factor_dist[variable].items()
                 if factor != cavity_factor]
        if dists:
            return prod(dists)
        return None

    def factor_approximation(self, factor: Factor) -> FactorApproximation:
        var_cavity = ((v, self._variable_cavity_dist(v, factor))
                      for v in factor.all_variables)
        # Some variables may only appear once in the factor graph
        # in this case they might not have a cavity distribution
        var_cavity = MeanField({
            v: dist for v, dist in var_cavity if dist})
        # det_cavity = {
        #     v: self._variable_cavity_dist(v, factor)
        #     for v in factor.deterministic_variables}
        factor_dist = MeanField({
            v: self._variable_factor_dist[v][factor]
            for v in factor.all_variables})
        model_dist = MeanField({
            v: self[v] for v in factor.all_variables})

        return FactorApproximation(
            factor, var_cavity, factor_dist, model_dist)

    def __repr__(self) -> str:
        name = type(self).__name__
        fac, varfacdist = self._factor_graph, self._variable_factor_dist
        return f"{name}({fac}, {varfacdist})"

    @property
    def approx(self) -> Dict[Variable, AbstractMessage]:
        return {
            v: prod(factors.values())
            for v, factors
            in self._variable_factor_dist.items()
        }

    def __call__(self, **kwargs: Dict[str, np.ndarray]) -> np.ndarray:
        return sum(
            prod(factors.values()).logpdf(kwargs[v])
            for v, factors in self._variable_factor_dist.items())

    @property
    def is_valid(self) -> bool:
        return (
                all(dist.is_valid for factors in
                    self._variable_factor_dist.values()
                    for dist in factors.values())
                and all(dist.is_valid for dist in self.approx.values()))<|MERGE_RESOLUTION|>--- conflicted
+++ resolved
@@ -10,15 +10,8 @@
 from autofit.graphical.factor_graphs.graph import FactorGraph
 from autofit.graphical.messages import FixedMessage, map_dists
 from autofit.graphical.messages.abstract import AbstractMessage
-<<<<<<< HEAD
 from autofit.graphical.utils import prod, add_arrays
-=======
 from autofit.mapper.variable import Variable
-from .messages import (
-    map_dists
-)
-from .utils import prod, add_arrays
->>>>>>> a32db6f3
 
 VariableFactorDist = Dict[str, Dict[Factor, AbstractMessage]]
 Projection = Dict[str, AbstractMessage]
@@ -171,7 +164,7 @@
         """
         projection = MeanField({
             v: dist.from_mode(mode[v], covar.get(v))
-            for v, dist in mean_field.items()})
+            for v, dist in self.items()})
         if fun is not None:
             projection.log_norm = fun - projection(mode).log_value
             
