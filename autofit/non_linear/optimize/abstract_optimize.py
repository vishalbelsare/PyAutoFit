--- conflicted
+++ resolved
@@ -1,33 +1,21 @@
-from abc import ABC
-
-from autoconf import conf
-from autofit.non_linear import samples as samp
-from autofit.non_linear.abstract_search import NonLinearSearch
-
-
-class AbstractOptimizer(NonLinearSearch, ABC):
-    @property
-    def config_type(self):
-        return conf.instance["non_linear"]["optimize"]
-
-    def samples_via_csv_json_from_model(self, model):
-<<<<<<< HEAD
-        parameters, log_likelihoods, log_priors, log_posteriors, weights = samp.load_from_table(
-            filename=self.paths.samples_file, model=model
-=======
-        samples = samp.load_from_table(
-            filename=self.paths.samples_file
->>>>>>> dac199c1
-        )
-
-        return samp.OptimizerSamples(
-            model=model,
-<<<<<<< HEAD
-            parameters=parameters,
-            log_likelihoods=log_likelihoods,
-            log_priors=log_priors,
-            weights=weights,
-=======
-            samples=samples
->>>>>>> dac199c1
-        )
+from abc import ABC
+
+from autoconf import conf
+from autofit.non_linear import samples as samp
+from autofit.non_linear.abstract_search import NonLinearSearch
+
+
+class AbstractOptimizer(NonLinearSearch, ABC):
+    @property
+    def config_type(self):
+        return conf.instance["non_linear"]["optimize"]
+
+    def samples_via_csv_json_from_model(self, model):
+        samples = samp.load_from_table(
+            filename=self.paths.samples_file
+        )
+
+        return samp.OptimizerSamples(
+            model=model,
+            samples=samples
+        )