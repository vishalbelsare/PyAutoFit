--- conflicted
+++ resolved
@@ -76,16 +76,6 @@
 
     class Fitness(NonLinearSearch.Fitness):
         def __init__(
-<<<<<<< HEAD
-                self,
-                paths,
-                analysis,
-                model,
-                samples_from_model,
-                stagger_resampling_likelihood,
-                terminate_at_acceptance_ratio,
-                acceptance_ratio_threshold,
-=======
             self,
             paths,
             analysis,
@@ -96,7 +86,6 @@
             acceptance_ratio_threshold,
             log_likelihood_cap=None,
             pool_ids=None
->>>>>>> c3f10f67
         ):
 
             super().__init__(
