--- conflicted
+++ resolved
@@ -1,1250 +1,1170 @@
-import csv
-import json
-import math
-from collections import defaultdict
-from typing import List
-
-import numpy as np
-
-from autofit.mapper.prior_model.abstract import AbstractPriorModel
-from autofit.mapper.model import ModelInstance
-from autofit.mapper.model_mapper import ModelMapper
-from autofit.tools import util
-
-class Sample:
-    def __init__(
-            self,
-            log_likelihood: float,
-            log_prior: float,
-            weights: float,
-            **kwargs
-    ):
-        """
-        One sample taken during a search
-
-        Parameters
-        ----------
-        log_likelihood
-            The likelihood associated with this instance
-        log_prior
-            A logarithmic prior of the instance
-        weights
-        kwargs
-            Dictionary mapping model paths to values for the sample
-        """
-        self.log_likelihood = log_likelihood
-        self.log_prior = log_prior
-        self.weights = weights
-        self.kwargs = kwargs
-
-    @property
-    def log_posterior(self) -> float:
-        """
-        Compute the posterior
-        """
-        return self.log_likelihood + self.log_prior
-
-    def parameters_for_model(
-            self,
-            model: AbstractPriorModel,
-            paths=None,
-    ) -> List[float]:
-        """
-        Values for instantiating a model, in the same order as priors
-        from the model.
-
-        Parameters
-        ----------
-        model
-            The model from which this was a sample
-
-        Returns
-        -------
-        A list of physical values
-        """
-
-        if paths is None:
-            paths = model.model_component_and_parameter_names
-
-        return [
-            self.kwargs[path]
-            for path
-            in paths
-        ]
-
-        #
-        #
-        # # TODO : The commented out code and try / except are equivalent, except the latter adds a _value string to a
-        # # TODO : path if the first is not found.
-        # # TODO: This is due to horrific backwards compaitbility issues which we currently cannot remove,
-        # # TODO: so it'll have to do for now. One day we'll delete this.
-        #
-        # # return [
-        # #     self.kwargs[path]
-        # #     for path
-        # #     in paths
-        # # ]
-        #
-        # parameters_bc = []
-        #
-        # print(self.kwargs)
-        #
-        # for path in paths:
-        #     try:
-        #         parameters_bc.append(self.kwargs[path])
-        #     except KeyError:
-        #         parameters_bc.append(self.kwargs[f"{path}_value"])
-        #
-        # return parameters_bc
-
-    @classmethod
-    def from_lists(
-            cls,
-            model: AbstractPriorModel,
-            parameters: List[List[float]],
-            log_likelihoods: List[float],
-            log_priors: List[float],
-            weights: List[float]
-    ) -> List["Sample"]:
-        """
-        Convenience method to create a list of samples
-        from lists of contained values
-
-        Parameters
-        ----------
-        model
-        parameters
-        log_likelihoods
-        log_priors
-        weights
-
-        Returns
-        -------
-        A list of samples
-        """
-        samples = list()
-
-        # Another speed up.
-        model_component_and_parameter_names = model.model_component_and_parameter_names
-
-        for params, log_likelihood, log_prior, weight in zip(
-                parameters,
-                log_likelihoods,
-                log_priors,
-                weights
-        ):
-            arg_dict = {
-                t: param
-                for t, param
-                in zip(
-                    model_component_and_parameter_names,
-                    params
-                )
-            }
-
-            samples.append(
-                cls(
-                    log_likelihood=log_likelihood,
-                    log_prior=log_prior,
-                    weights=weight,
-                    **arg_dict
-                )
-            )
-        return samples
-
-    def instance_for_model(self, model: AbstractPriorModel):
-        """
-        Create an instance from this sample for a model
-
-        Parameters
-        ----------
-        model
-            The model the this sample was taken from
-
-        Returns
-        -------
-        The instance corresponding to this sample
-        """
-        try:
-            return model.instance_from_vector(
-                self.parameters_for_model(model)
-            )
-        except KeyError:
-            paths = model.model_component_and_parameter_names
-            paths = util.convert_paths_for_backwards_compatibility(paths=paths, kwargs=self.kwargs)
-            return model.instance_from_vector(
-                self.parameters_for_model(model, paths)
-            )
-
-<<<<<<< HEAD
-# parameters, log_likelihoods, log_priors, log_posteriors, weights
-
-
-def load_from_table(filename, model: ModelMapper):
-    output = defaultdict(list)
-=======
-
-def load_from_table(filename: str) -> List[Sample]:
-    """
-    Load samples from a table
-
-    Parameters
-    ----------
-    filename
-        The path to a CSV file
-
-    Returns
-    -------
-    A list of samples, one for each row in the CSV
-    """
-    samples = list()
->>>>>>> dac199c1
-
-    with open(filename, "r+", newline="") as f:
-        reader = csv.reader(f)
-        headers = next(reader)
-        for row in reader:
-<<<<<<< HEAD
-            for header, value in zip(
-                    headers,
-                    row
-            ):
-                output[header].append(
-                    float(value)
-                )
-
-    path_prior_tuples = model.path_priors_tuples
-    parameters = [
-        output["_".join(path)]
-        for path, _
-        in path_prior_tuples
-    ]
-
-    parameters = [
-        [
-            parameters[i][j]
-            for i in range(len(parameters))
-        ]
-        for j in range(len(parameters[0]))
-    ]
-
-    return parameters, output["log_likelihood"], output["log_prior"], output["log_posterior"], output["weights"]
-=======
-            samples.append(
-                Sample(
-                    **{
-                        header: float(value)
-                        for header, value
-                        in zip(
-                            headers,
-                            row
-                        )
-                    }
-                )
-            )
-
-    return samples
->>>>>>> dac199c1
-
-
-class OptimizerSamples:
-    def __init__(
-            self,
-            model: ModelMapper,
-<<<<<<< HEAD
-            parameters: List[List[float]],
-            log_likelihoods: List[float],
-            log_priors: List[float],
-            weights: List[float],
-=======
-            samples: List[Sample],
->>>>>>> dac199c1
-            time: float = None,
-    ):
-        """The `Samples` of a non-linear search, specifically the samples of an search which only provides
-        information on the global maximum likelihood solutions, but does not map-out the posterior and thus does
-        not provide information on parameter errors.
-
-        Parameters
-        ----------
-        model : af.ModelMapper
-            Maps input vectors of unit parameter values to physical values and model instances via priors.
-        """
-        self.model = model
-        self.samples = samples
-        self.time = time
-
-    @property
-    def parameters(self):
-
-        paths = self.model.model_component_and_parameter_names
-
-        try:
-            return [
-                sample.parameters_for_model(
-                    self.model, paths
-                )
-                for sample in self.samples
-            ]
-        except KeyError:
-            paths = util.convert_paths_for_backwards_compatibility(paths=paths, kwargs=self.samples[0].kwargs)
-            return [
-                sample.parameters_for_model(
-                    self.model, paths
-                )
-                for sample in self.samples
-            ]
-
-    @property
-    def total_samples(self):
-        return len(self.samples)
-
-    @property
-    def weights(self):
-        return [
-            sample.weights
-            for sample
-            in self.samples
-        ]
-
-    @property
-    def log_likelihoods(self):
-        return [
-            sample.log_likelihood
-            for sample
-            in self.samples
-        ]
-
-    @property
-    def log_posteriors(self):
-        return [
-            sample.log_posterior
-            for sample
-            in self.samples
-        ]
-
-    @property
-    def log_priors(self):
-        return [
-            sample.log_prior
-            for sample
-            in self.samples
-        ]
-
-    @property
-    def parameters_extract(self):
-        return [
-            [params[i] for params in self.parameters]
-            for i in range(self.model.prior_count)
-        ]
-
-    @property
-    def _headers(self) -> List[str]:
-        """
-        Headers for the samples table
-        """
-
-        return self.model.model_component_and_parameter_names + [
-            "log_likelihood",
-            "log_prior",
-            "log_posterior",
-            "weights",
-        ]
-
-    @property
-    def _rows(self) -> List[List[float]]:
-        """
-        Rows in the samples table
-        """
-
-        log_likelihoods = self.log_likelihoods
-        log_priors = self.log_priors
-        log_posteriors = self.log_posteriors
-        weights = self.weights
-
-        for index, row in enumerate(self.parameters):
-            yield row + [
-                log_likelihoods[index],
-                log_priors[index],
-                log_posteriors[index],
-                weights[index],
-            ]
-
-    def write_table(self, filename: str):
-        """
-        Write a table of parameters, posteriors, priors and likelihoods
-
-        Parameters
-        ----------
-        filename
-            Where the table is to be written
-        """
-
-        with open(filename, "w+", newline="") as f:
-            writer = csv.writer(f)
-            writer.writerow(self._headers)
-            for row in self._rows:
-                writer.writerow(row)
-
-    def info_to_json(self, filename):
-
-        info = {}
-
-        with open(filename, 'w') as outfile:
-            json.dump(info, outfile)
-
-    @property
-    def max_log_likelihood_sample(self) -> Sample:
-        """The index of the sample with the highest log likelihood."""
-        most_likely_sample = None
-        for sample in self.samples:
-            if most_likely_sample is None or sample.log_likelihood > most_likely_sample.log_likelihood:
-                most_likely_sample = sample
-        return most_likely_sample
-
-    @property
-    def max_log_likelihood_vector(self) -> [float]:
-        """ The parameters of the maximum log likelihood sample of the `NonLinearSearch` returned as a list of values."""
-        return self.max_log_likelihood_sample.parameters_for_model(
-            self.model
-        )
-
-    @property
-    def max_log_likelihood_instance(self) -> ModelInstance:
-        """  The parameters of the maximum log likelihood sample of the `NonLinearSearch` returned as a model instance."""
-        return self.max_log_likelihood_sample.instance_for_model(
-            self.model
-        )
-
-    @property
-    def max_log_posterior_index(self) -> int:
-        """The index of the sample with the highest log posterior."""
-        return int(np.argmax(self.log_posteriors))
-
-    @property
-    def max_log_posterior_vector(self) -> [float]:
-        """ The parameters of the maximum log posterior sample of the `NonLinearSearch` returned as a list of values."""
-        return self.parameters[self.max_log_posterior_index]
-
-    @property
-    def max_log_posterior_instance(self) -> ModelInstance:
-        """  The parameters of the maximum log posterior sample of the `NonLinearSearch` returned as a model instance."""
-        return self.model.instance_from_vector(vector=self.max_log_posterior_vector)
-
-    def gaussian_priors_at_sigma(self, sigma) -> [list]:
-        """`GaussianPrior`s of every parameter used to link its inferred values and errors to priors used to sample the
-        same (or similar) parameters in a subsequent phase, where:
-
-         - The mean is given by maximum log likelihood model values.
-         - Their errors are omitted, as this information is not available from an search. When these priors are
-           used to link to another phase, it will thus automatically use the prior config values.
-
-        Parameters
-        -----------
-        sigma : float
-            The sigma limit within which the PDF is used to estimate errors (e.g. sigma = 1.0 uses 0.6826 of the \
-            PDF).
-        """
-        return list(map(lambda vector: (vector, 0.0), self.max_log_likelihood_vector))
-
-    def instance_from_sample_index(self, sample_index) -> ModelInstance:
-        """The parameters of an individual saple of the non-linear search, returned as a model instance.
-
-        Parameters
-        -----------
-        sample_index : int
-            The sample index of the weighted sample to return.
-        """
-        return self.model.instance_from_vector(vector=self.parameters[sample_index])
-
-
-class PDFSamples(OptimizerSamples):
-    def __init__(
-            self,
-            model: ModelMapper,
-<<<<<<< HEAD
-            parameters: List[List[float]],
-            log_likelihoods: List[float],
-            log_priors: List[float],
-            weights: List[float],
-=======
-            samples: List[Sample],
->>>>>>> dac199c1
-            unconverged_sample_size: int = 100,
-            time: float = None,
-    ):
-        """The `Samples` of a non-linear search, specifically the samples of a `NonLinearSearch` which maps out the
-        posterior of parameter space and thus does provide information on parameter errors.
-
-        Parameters
-        ----------
-        model : af.ModelMapper
-            Maps input vectors of unit parameter values to physical values and model instances via priors.
-        """
-
-        super().__init__(
-            model=model,
-            samples=samples,
-            time=time,
-        )
-
-        self._unconverged_sample_size = unconverged_sample_size
-
-    @classmethod
-    def from_table(self, filename: str, model, number_live_points=None):
-        """
-        Write a table of parameters, posteriors, priors and likelihoods
-
-        Parameters
-        ----------
-        filename
-            Where the table is to be written
-        """
-
-<<<<<<< HEAD
-        parameters, log_likelihoods, log_priors, log_posteriors, weights = load_from_table(filename=filename,
-                                                                                           model=model)
-=======
-        samples = load_from_table(
-            filename=filename
-        )
->>>>>>> dac199c1
-
-        return OptimizerSamples(
-            model=model,
-            samples=samples
-        )
-
-    @property
-    def unconverged_sample_size(self):
-        """If a set of samples are unconverged, alternative methods to compute their means, errors, etc are used as
-        an alternative to corner.py.
-
-        These use a subset of samples spanning the range from the most recent sample to the valaue of the
-        unconverted_sample_size. However, if there are fewer samples than this size, we change the size to be the
-         the size of the total number of samples"""
-        if self.total_samples > self._unconverged_sample_size:
-            return self._unconverged_sample_size
-        return self.total_samples
-
-    @property
-    def pdf_converged(self) -> bool:
-        """ To analyse and visualize samples the analysis must be sufficiently converged to produce smooth enough
-        PDF for error estimate and PDF generation.
-
-        This property checks whether the non-linear search's samples are sufficiently converged for this, by checking
-        if one sample's weight contains > 99% of the weight. If this is the case, it implies the convergence necessary
-        for error estimate and visualization has not been met.
-
-        This does not necessarily imply the `NonLinearSearch` has converged overall, only that errors and visualization
-        can be performed numerically.."""
-        if np.max(self.weights) > 0.99:
-            return False
-        return True
-
-    @property
-    def median_pdf_vector(self) -> [float]:
-        """ The median of the probability density function (PDF) of every parameter marginalized in 1D, returned
-        as a list of values."""
-        if self.pdf_converged:
-            return [
-                quantile(x=params, q=0.5, weights=self.weights)[0]
-                for params in self.parameters_extract
-            ]
-        return self.max_log_likelihood_vector
-
-    @property
-    def median_pdf_instance(self) -> ModelInstance:
-        """ The median of the probability density function (PDF) of every parameter marginalized in 1D, returned
-        as a model instance."""
-        return self.model.instance_from_vector(vector=self.median_pdf_vector)
-
-    def vector_at_sigma(self, sigma) -> [(float, float)]:
-        """ The value of every parameter marginalized in 1D at an input sigma value of its probability density function
-        (PDF), returned as two lists of values corresponding to the lower and upper values parameter values.
-
-        For example, if sigma is 1.0, the marginalized values of every parameter at 31.7% and 68.2% percentiles of each
-        PDF is returned.
-
-        This does not account for covariance between parameters. For example, if two parameters (x, y) are degenerate
-        whereby x decreases as y gets larger to give the same PDF, this function will still return both at their
-        upper values. Thus, caution is advised when using the function to reperform a model-fits.
-
-        For *Dynesty*, this is estimated using *corner.py* if the samples have converged, by sampling the density
-        function at an input PDF %. If not converged, a crude estimate using the range of values of the current
-        physical live points is used.
-
-        Parameters
-        ----------
-        sigma : float
-            The sigma within which the PDF is used to estimate errors (e.g. sigma = 1.0 uses 0.6826 of the PDF)."""
-
-        if self.pdf_converged:
-            limit = math.erf(0.5 * sigma * math.sqrt(2))
-
-            lower_errors = [
-                quantile(x=params, q=1.0 - limit, weights=self.weights)[0]
-                for params in self.parameters_extract
-            ]
-
-            upper_errors = [
-                quantile(x=params, q=limit, weights=self.weights)[0]
-                for params in self.parameters_extract
-            ]
-
-            return [(lower, upper) for lower, upper in zip(lower_errors, upper_errors)]
-
-        parameters_min = list(
-            np.min(self.parameters[-self.unconverged_sample_size:], axis=0)
-        )
-        parameters_max = list(
-            np.max(self.parameters[-self.unconverged_sample_size:], axis=0)
-        )
-
-        return [
-            (parameters_min[index], parameters_max[index])
-            for index in range(len(parameters_min))
-        ]
-
-    def vector_at_upper_sigma(self, sigma) -> [float]:
-        """The upper value of every parameter marginalized in 1D at an input sigma value of its probability density
-        function (PDF), returned as a list.
-
-        See *vector_at_sigma* for a full description of how the parameters at sigma are computed.
-
-        Parameters
-        -----------
-        sigma : float
-            The sigma within which the PDF is used to estimate errors (e.g. sigma = 1.0 uses 0.6826 of the \
-            PDF).
-        """
-        return list(map(lambda param: param[1], self.vector_at_sigma(sigma)))
-
-    def vector_at_lower_sigma(self, sigma) -> [float]:
-        """The lower value of every parameter marginalized in 1D at an input sigma value of its probability density
-        function (PDF), returned as a list.
-
-        See *vector_at_sigma* for a full description of how the parameters at sigma are computed.
-
-        Parameters
-        -----------
-        sigma : float
-            The sigma limit within which the PDF is used to estimate errors (e.g. sigma = 1.0 uses 0.6826 of the \
-            PDF).
-        """
-        return list(map(lambda param: param[0], self.vector_at_sigma(sigma)))
-
-    def instance_at_sigma(self, sigma) -> ModelInstance:
-        """ The value of every parameter marginalized in 1D at an input sigma value of its probability density function
-        (PDF), returned as a list of model instances corresponding to the lower and upper values estimated from the PDF.
-
-        See *vector_at_sigma* for a full description of how the parameters at sigma are computed.
-
-        Parameters
-        ----------
-        sigma : float
-            The sigma within which the PDF is used to estimate errors (e.g. sigma = 1.0 uses 0.6826 of the PDF)."""
-        return self.model.instance_from_vector(
-            vector=self.vector_at_sigma(sigma=sigma), assert_priors_in_limits=False
-        )
-
-    def instance_at_upper_sigma(self, sigma) -> ModelInstance:
-        """The upper value of every parameter marginalized in 1D at an input sigma value of its probability density
-        function (PDF), returned as a model instance.
-
-        See *vector_at_sigma* for a full description of how the parameters at sigma are computed.
-
-        Parameters
-        -----------
-        sigma : float
-            The sigma limit within which the PDF is used to estimate errors (e.g. sigma = 1.0 uses 0.6826 of the \
-            PDF).
-        """
-        return self.model.instance_from_vector(
-            vector=self.vector_at_upper_sigma(sigma=sigma),
-            assert_priors_in_limits=False,
-        )
-
-    def instance_at_lower_sigma(self, sigma) -> ModelInstance:
-        """The lower value of every parameter marginalized in 1D at an input sigma value of its probability density
-        function (PDF), returned as a model instance.
-
-        See *vector_at_sigma* for a full description of how the parameters at sigma are computed.
-
-        Parameters
-        -----------
-        sigma : float
-            The sigma limit within which the PDF is used to estimate errors (e.g. sigma = 1.0 uses 0.6826 of the \
-            PDF).
-        """
-        return self.model.instance_from_vector(
-            vector=self.vector_at_lower_sigma(sigma=sigma),
-            assert_priors_in_limits=False,
-        )
-
-    def error_vector_at_sigma(self, sigma) -> [(float, float)]:
-        """The lower and upper error of every parameter marginalized in 1D at an input sigma value of its probability
-        density function (PDF), returned as a list.
-
-        See *vector_at_sigma* for a full description of how the parameters at sigma are computed.
-
-        Parameters
-        -----------
-        sigma : float
-            The sigma within which the PDF is used to estimate errors (e.g. sigma = 1.0 uses 0.6826 of the \
-            PDF).
-        """
-        error_vector_lower = self.error_vector_at_lower_sigma(sigma=sigma)
-        error_vector_upper = self.error_vector_at_upper_sigma(sigma=sigma)
-        return [(lower, upper) for lower, upper in zip(error_vector_lower, error_vector_upper)]
-
-    def error_vector_at_upper_sigma(self, sigma) -> [float]:
-        """The upper error of every parameter marginalized in 1D at an input sigma value of its probability density
-        function (PDF), returned as a list.
-
-        See *vector_at_sigma* for a full description of how the parameters at sigma are computed.
-
-        Parameters
-        -----------
-        sigma : float
-            The sigma within which the PDF is used to estimate errors (e.g. sigma = 1.0 uses 0.6826 of the \
-            PDF).
-        """
-        uppers = self.vector_at_upper_sigma(sigma=sigma)
-        return list(
-            map(
-                lambda upper, median_pdf: upper - median_pdf,
-                uppers,
-                self.median_pdf_vector,
-            )
-        )
-
-    def error_vector_at_lower_sigma(self, sigma) -> [float]:
-        """The lower error of every parameter marginalized in 1D at an input sigma value of its probability density
-        function (PDF), returned as a list.
-
-        See *vector_at_sigma* for a full description of how the parameters at sigma are computed.
-
-        Parameters
-        -----------
-        sigma : float
-            The sigma within which the PDF is used to estimate errors (e.g. sigma = 1.0 uses 0.6826 of the \
-            PDF).
-        """
-        lowers = self.vector_at_lower_sigma(sigma=sigma)
-        return list(
-            map(
-                lambda lower, median_pdf: median_pdf - lower,
-                lowers,
-                self.median_pdf_vector,
-            )
-        )
-
-    def error_magnitude_vector_at_sigma(self, sigma) -> [float]:
-        """ The magnitude of every error after marginalization in 1D at an input sigma value of the probability density
-        function (PDF), returned as two lists of values corresponding to the lower and upper errors.
-
-        For example, if sigma is 1.0, the difference in the inferred values marginalized at 31.7% and 68.2% percentiles
-        of each PDF is returned.
-
-        Parameters
-        ----------
-        sigma : float
-            The sigma within which the PDF is used to estimate errors (e.g. sigma = 1.0 uses 0.6826 of the PDF)."""
-        uppers = self.vector_at_upper_sigma(sigma=sigma)
-        lowers = self.vector_at_lower_sigma(sigma=sigma)
-        return list(map(lambda upper, lower: upper - lower, uppers, lowers))
-
-    def error_instance_at_sigma(self, sigma) -> ModelInstance:
-        """ The error of every parameter marginalized in 1D at an input sigma value of its probability density function
-        (PDF), returned as a list of model instances corresponding to the lower and upper errors.
-
-        See *vector_at_sigma* for a full description of how the parameters at sigma are computed.
-
-        Parameters
-        ----------
-        sigma : float
-            The sigma within which the PDF is used to estimate errors (e.g. sigma = 1.0 uses 0.6826 of the PDF)."""
-        return self.model.instance_from_vector(
-            vector=self.error_magnitude_vector_at_sigma(sigma=sigma),
-            assert_priors_in_limits=False,
-        )
-
-    def error_instance_at_upper_sigma(self, sigma) -> ModelInstance:
-        """The upper error of every parameter marginalized in 1D at an input sigma value of its probability density
-        function (PDF), returned as a model instance.
-
-        See *vector_at_sigma* for a full description of how the parameters at sigma are computed.
-
-        Parameters
-        -----------
-        sigma : float
-            The sigma within which the PDF is used to estimate errors (e.g. sigma = 1.0 uses 0.6826 of the \
-            PDF).
-        """
-        return self.model.instance_from_vector(
-            vector=self.error_vector_at_upper_sigma(sigma=sigma),
-            assert_priors_in_limits=False,
-        )
-
-    def error_instance_at_lower_sigma(self, sigma) -> ModelInstance:
-        """The lower error of every parameter marginalized in 1D at an input sigma value of its probability density
-        function (PDF), returned as a model instance.
-
-        See *vector_at_sigma* for a full description of how the parameters at sigma are computed.
-
-        Parameters
-        -----------
-        sigma : float
-            The sigma within which the PDF is used to estimate errors (e.g. sigma = 1.0 uses 0.6826 of the \
-            PDF).
-        """
-        return self.model.instance_from_vector(
-            vector=self.error_vector_at_lower_sigma(sigma=sigma),
-            assert_priors_in_limits=False,
-        )
-
-    def gaussian_priors_at_sigma(self, sigma) -> [list]:
-        """`GaussianPrior`s of every parameter used to link its inferred values and errors to priors used to sample the
-        same (or similar) parameters in a subsequent phase, where:
-
-         - The mean is given by their most-probable values (using *median_pdf_vector*).
-         - Their errors are computed at an input sigma value (using *errors_at_sigma*).
-
-        Parameters
-        -----------
-        sigma : float
-            The sigma limit within which the PDF is used to estimate errors (e.g. sigma = 1.0 uses 0.6826 of the \
-            PDF).
-        """
-
-        means = self.median_pdf_vector
-        uppers = self.vector_at_upper_sigma(sigma=sigma)
-        lowers = self.vector_at_lower_sigma(sigma=sigma)
-
-        # noinspection PyArgumentList
-        sigmas = list(
-            map(
-                lambda mean, upper, lower: max([upper - mean, mean - lower]),
-                means,
-                uppers,
-                lowers,
-            )
-        )
-
-        return list(map(lambda mean, sigma: (mean, sigma), means, sigmas))
-
-    def log_likelihood_from_sample_index(self, sample_index) -> float:
-        """The log likelihood of an individual sample of the non-linear search.
-
-        Parameters
-        ----------
-        sample_index : int
-            The index of the sample in the non-linear search, e.g. 0 gives the first sample.
-        """
-        raise NotImplementedError()
-
-    def vector_from_sample_index(self, sample_index) -> [float]:
-        """The parameters of an individual sample of the non-linear search, returned as a 1D list.
-
-        Parameters
-        ----------
-        sample_index : int
-            The index of the sample in the non-linear search, e.g. 0 gives the first sample.
-        """
-        raise NotImplementedError()
-
-    def offset_vector_from_input_vector(self, input_vector) -> [float]:
-        """ The values of an input_vector offset by the *median_pdf_vector* (the PDF medians).
-
-        If the 'true' values of a model are known and input as the *input_vector*, this function returns the results
-        of the `NonLinearSearch` as values offset from the 'true' model. For example, a value 0.0 means the non-linear
-        search estimated the model parameter value correctly.
-
-        Parameters
-        ----------
-
-        input_vector : list
-            A 1D list of values the most-probable model is offset by. This list must have the same dimensions as free
-            parameters in the model-fit.
-        """
-        return list(
-            map(
-                lambda input, median_pdf: median_pdf - input,
-                input_vector,
-                self.median_pdf_vector,
-            )
-        )
-
-    def output_pdf_plots(self):
-        """Output plots of the probability density functions of the non-linear seach.
-
-        This uses *corner.py* to plot:
-
-         - The marginalize 1D PDF of every parameter.
-         - The marginalized 2D PDF of every parameter pair.
-         - A Triangle plot of the 2D and 1D PDF's.
-         """
-
-        pass
-
-        # import getdist.plots
-        # import matplotlib
-        #
-        # backend = conf.instance["visualize"]["general"]["general"]["backend"]
-        # if not backend in "default":
-        #     matplotlib.use(backend)
-        # if conf.instance["general"]["hpc"]["hpc_mode"]:
-        #     matplotlib.use("Agg")
-        # import matplotlib.pyplot as plt
-        #
-        # pdf_plot = getdist.plots.corner.pyPlotter()
-        #
-        # plot_pdf_1d_params = conf.instance.visualize_plots.get("pdf", "1d_params", bool)
-        #
-        # if plot_pdf_1d_params:
-        #
-        #     for param_name in self.model.parameter_names:
-        #         pdf_plot.plot_1d(roots=self.getdist_samples, param=param_name)
-        #         pdf_plot.export(
-        #             fname="{}/pdf_{}_1D.png".format(self.paths.pdf_path, param_name)
-        #         )
-        #
-        # plt.close()
-        #
-        # plot_pdf_triangle = conf.instance["visualize"]["plots"]["pdf"]["triangle"]
-        #
-        # if plot_pdf_triangle:
-        #
-        #     try:
-        #         pdf_plot.triangle_plot(roots=self.getdist_samples)
-        #         pdf_plot.export(fname="{}/pdf_triangle.png".format(self.paths.pdf_path))
-        #     except Exception as e:
-        #         logger.exception(e)
-        #         print(
-        #             "The PDF triangle of this `NonLinearSearch` could not be plotted. This is most likely due to a "
-        #             "lack of smoothness in the sampling of parameter space. Sampler further by decreasing the "
-        #             "parameter evidence_tolerance."
-        #         )
-        #
-        # plt.close()
-
-
-class MCMCSamples(PDFSamples):
-    def __init__(
-            self,
-            model: ModelMapper,
-<<<<<<< HEAD
-            parameters: List[List[float]],
-            log_likelihoods: List[float],
-            log_priors: List[float],
-            weights: List[float],
-=======
-            samples: List[Sample],
->>>>>>> dac199c1
-            auto_correlation_times: np.ndarray,
-            auto_correlation_check_size: int,
-            auto_correlation_required_length: int,
-            auto_correlation_change_threshold: float,
-            total_walkers: int,
-            total_steps: int,
-            unconverged_sample_size: int = 100,
-            time: float = None,
-    ):
-        """
-        Attributes
-        ----------
-        total_walkers : int
-            The total number of walkers used by this MCMC non-linear search.
-        total_steps : int
-            The total number of steps taken by each walker of this MCMC `NonLinearSearch` (the total samples is equal
-            to the total steps * total walkers).
-        """
-
-        super().__init__(
-            model=model,
-            samples=samples,
-            unconverged_sample_size=unconverged_sample_size,
-            time=time,
-        )
-
-        self.total_walkers = total_walkers
-        self.total_steps = total_steps
-        self.auto_correlation_times = auto_correlation_times
-        self.auto_correlation_check_size = auto_correlation_check_size
-        self.auto_correlation_required_length = auto_correlation_required_length
-        self.auto_correlation_change_threshold = auto_correlation_change_threshold
-        self.log_evidence = None
-
-    @classmethod
-    def from_table(self, filename: str, model, number_live_points=None):
-        """
-        Write a table of parameters, posteriors, priors and likelihoods
-
-        Parameters
-        ----------
-        filename
-            Where the table is to be written
-        """
-
-<<<<<<< HEAD
-        parameters, log_likelihoods, log_priors, log_posteriors, weights = load_from_table(filename=filename,
-                                                                                           model=model)
-=======
-        samples = load_from_table(filename=filename)
->>>>>>> dac199c1
-
-        return OptimizerSamples(
-            model=model,
-            samples=samples
-        )
-
-    def info_to_json(self, filename):
-
-        info = {
-            "auto_correlation_times": None,
-            "auto_correlation_check_size": self.auto_correlation_check_size,
-            "auto_correlation_required_length": self.auto_correlation_required_length,
-            "auto_correlation_change_threshold": self.auto_correlation_change_threshold,
-            "total_walkers": self.total_walkers,
-            "total_steps": self.total_steps,
-            "time": self.time,
-        }
-
-        with open(filename, 'w') as outfile:
-            json.dump(info, outfile)
-
-    @property
-    def pdf_converged(self):
-        """ To analyse and visualize samples using *corner.py*, the analysis must be sufficiently converged to produce
-        smooth enough PDF for analysis. This property checks whether the non-linear search's samples are sufficiently
-        converged for *corner.py* use.
-
-        Emcee samples can be analysed by corner.py irrespective of how long the sampler has run, albeit low run times
-        will likely produce inaccurate results."""
-        try:
-            self.samples_after_burn_in
-            return True
-        except ValueError:
-            return False
-
-    @property
-    def samples_after_burn_in(self) -> [list]:
-        """The emcee samples with the initial burn-in samples removed.
-
-        The burn-in period is estimated using the auto-correlation times of the parameters."""
-        raise NotImplementedError()
-
-    @property
-    def previous_auto_correlation_times(self) -> [float]:
-        raise NotImplementedError()
-
-    @property
-    def relative_auto_correlation_times(self) -> [float]:
-        return (
-                np.abs(self.previous_auto_correlation_times - self.auto_correlation_times)
-                / self.auto_correlation_times
-        )
-
-    @property
-    def converged(self) -> bool:
-        """Whether the emcee samples have converged on a solution or if they are still in a burn-in period, based on the
-        auto correlation times of parameters."""
-        converged = np.all(
-            self.auto_correlation_times * self.auto_correlation_required_length
-            < self.total_samples
-        )
-        if converged:
-            try:
-                converged &= np.all(
-                    self.relative_auto_correlation_times
-                    < self.auto_correlation_change_threshold
-                )
-            except IndexError:
-                return False
-        return converged
-
-    @property
-    def median_pdf_vector(self) -> [float]:
-        """ The median of the probability density function (PDF) of every parameter marginalized in 1D, returned
-        as a list of values.
-
-        This is computed by binning all sampls after burn-in into a histogram and take its median (e.g. 50%) value. """
-        if self.pdf_converged:
-            return [
-                float(np.percentile(self.samples_after_burn_in[:, i], [50]))
-                for i in range(self.model.prior_count)
-            ]
-
-        return self.max_log_likelihood_vector
-
-    def vector_at_sigma(self, sigma) -> [float]:
-        """ The value of every parameter marginalized in 1D at an input sigma value of its probability density function
-        (PDF), returned as two lists of values corresponding to the lower and upper values parameter values.
-
-        For example, if sigma is 1.0, the marginalized values of every parameter at 31.7% and 68.2% percentiles of each
-        PDF is returned.
-
-        This does not account for covariance between parameters. For example, if two parameters (x, y) are degenerate
-        whereby x decreases as y gets larger to give the same PDF, this function will still return both at their
-        upper values. Thus, caution is advised when using the function to reperform a model-fits.
-
-        For *Emcee*, if the samples have converged this is estimated by binning the samples after burn-in into a
-        histogram and taking the parameter values at the input PDF %.
-
-        Parameters
-        ----------
-        sigma : float
-            The sigma within which the PDF is used to estimate errors (e.g. sigma = 1.0 uses 0.6826 of the PDF)."""
-        limit = math.erf(0.5 * sigma * math.sqrt(2))
-
-        if self.pdf_converged:
-            samples = self.samples_after_burn_in
-
-            return [
-                tuple(
-                    np.percentile(samples[:, i], [100.0 * (1.0 - limit), 100.0 * limit])
-                )
-                for i in range(self.model.prior_count)
-            ]
-
-        parameters_min = list(
-            np.min(self.parameters[-self.unconverged_sample_size:], axis=0)
-        )
-        parameters_max = list(
-            np.max(self.parameters[-self.unconverged_sample_size:], axis=0)
-        )
-
-        return [
-            (parameters_min[index], parameters_max[index])
-            for index in range(len(parameters_min))
-        ]
-
-
-class NestSamples(PDFSamples):
-    def __init__(
-            self,
-            model: ModelMapper,
-<<<<<<< HEAD
-            parameters: List[List[float]],
-            log_likelihoods: List[float],
-            log_priors: List[float],
-            weights: List[float],
-            number_live_points: int,
-            log_evidence: float,
-            total_samples: int,
-=======
-            samples: List[Sample],
-            number_live_points: int,
-            log_evidence: float,
-            total_samples: float,
->>>>>>> dac199c1
-            unconverged_sample_size: int = 100,
-            time: float = None,
-    ):
-        """The *Output* classes in **PyAutoFit** provide an interface between the results of a `NonLinearSearch` (e.g.
-        as files on your hard-disk) and Python.
-
-        For example, the output class can be used to load an instance of the best-fit model, get an instance of any
-        individual sample by the `NonLinearSearch` and return information on the likelihoods, errors, etc.
-
-        The Bayesian log evidence estimated by the nested sampling algorithm.
-
-        Parameters
-        ----------
-        model : af.ModelMapper
-            Maps input vectors of unit parameter values to physical values and model instances via priors.
-        number_live_points : int
-            The number of live points used by the nested sampler.
-        log_evidence : float
-            The log of the Bayesian evidence estimated by the nested sampling algorithm.
-        """
-
-        super().__init__(
-            model=model,
-            samples=samples,
-            unconverged_sample_size=unconverged_sample_size,
-            time=time,
-        )
-
-        self.number_live_points = number_live_points
-        self.log_evidence = log_evidence
-        self._total_samples = total_samples
-
-<<<<<<< HEAD
-=======
-    @property
-    def total_samples(self):
-        return self._total_samples
-
->>>>>>> dac199c1
-    def info_to_json(self, filename):
-        info = {
-            "log_evidence": self.log_evidence,
-            "total_samples": self.total_samples,
-            "unconverged_sample_size": self.unconverged_sample_size,
-            "time": self.time,
-            "number_live_points": self.number_live_points
-        }
-
-        with open(filename, 'w') as outfile:
-            json.dump(info, outfile)
-
-    @property
-    def total_accepted_samples(self) -> int:
-        """The total number of accepted samples performed by the nested sampler.
-        """
-        return len(self.log_likelihoods)
-
-    @property
-    def acceptance_ratio(self) -> float:
-        """The ratio of accepted samples to total samples."""
-        return self.total_accepted_samples / self.total_samples
-
-
-def quantile(x, q, weights=None):
-    """
-    Copied from corner.py
-
-    Compute sample quantiles with support for weighted samples.
-    Note
-    ----
-    When ``weights`` is ``None``, this method simply calls numpy's percentile
-    function with the values of ``q`` multiplied by 100.
-    Parameters
-    ----------
-    x : array_like[nsamples,]
-       The samples.
-    q : array_like[nquantiles,]
-       The list of quantiles to compute. These should all be in the range
-       ``[0, 1]``.
-    weights : Optional[array_like[nsamples,]]
-        An optional weight corresponding to each sample. These
-    Returns
-    -------
-    quantiles : array_like[nquantiles,]
-        The sample quantiles computed at ``q``.
-    Raises
-    ------
-    ValueError
-        For invalid quantiles; ``q`` not in ``[0, 1]`` or dimension mismatch
-        between ``x`` and ``weights``.
-    """
-    x = np.atleast_1d(x)
-    q = np.atleast_1d(q)
-
-    if np.any(q < 0.0) or np.any(q > 1.0):
-        raise ValueError("Quantiles must be between 0 and 1")
-
-    if weights is None:
-        return np.percentile(x, list(100.0 * q))
-    else:
-        weights = np.atleast_1d(weights)
-        if len(x) != len(weights):
-            raise ValueError("Dimension mismatch: len(weights) != len(x)")
-        idx = np.argsort(x)
-        sw = weights[idx]
-        cdf = np.cumsum(sw)[:-1]
-        cdf /= cdf[-1]
-        cdf = np.append(0, cdf)
-        return np.interp(q, cdf, x[idx]).tolist()
+import csv
+import json
+import math
+from typing import List
+
+import numpy as np
+
+from autofit.mapper.prior_model.abstract import AbstractPriorModel
+from autofit.mapper.model import ModelInstance
+from autofit.mapper.model_mapper import ModelMapper
+from autofit.tools import util
+
+class Sample:
+    def __init__(
+            self,
+            log_likelihood: float,
+            log_prior: float,
+            weights: float,
+            **kwargs
+    ):
+        """
+        One sample taken during a search
+
+        Parameters
+        ----------
+        log_likelihood
+            The likelihood associated with this instance
+        log_prior
+            A logarithmic prior of the instance
+        weights
+        kwargs
+            Dictionary mapping model paths to values for the sample
+        """
+        self.log_likelihood = log_likelihood
+        self.log_prior = log_prior
+        self.weights = weights
+        self.kwargs = kwargs
+
+    @property
+    def log_posterior(self) -> float:
+        """
+        Compute the posterior
+        """
+        return self.log_likelihood + self.log_prior
+
+    def parameters_for_model(
+            self,
+            model: AbstractPriorModel,
+            paths=None,
+    ) -> List[float]:
+        """
+        Values for instantiating a model, in the same order as priors
+        from the model.
+
+        Parameters
+        ----------
+        model
+            The model from which this was a sample
+
+        Returns
+        -------
+        A list of physical values
+        """
+
+        if paths is None:
+            paths = model.model_component_and_parameter_names
+
+        return [
+            self.kwargs[path]
+            for path
+            in paths
+        ]
+
+        #
+        #
+        # # TODO : The commented out code and try / except are equivalent, except the latter adds a _value string to a
+        # # TODO : path if the first is not found.
+        # # TODO: This is due to horrific backwards compaitbility issues which we currently cannot remove,
+        # # TODO: so it'll have to do for now. One day we'll delete this.
+        #
+        # # return [
+        # #     self.kwargs[path]
+        # #     for path
+        # #     in paths
+        # # ]
+        #
+        # parameters_bc = []
+        #
+        # print(self.kwargs)
+        #
+        # for path in paths:
+        #     try:
+        #         parameters_bc.append(self.kwargs[path])
+        #     except KeyError:
+        #         parameters_bc.append(self.kwargs[f"{path}_value"])
+        #
+        # return parameters_bc
+
+    @classmethod
+    def from_lists(
+            cls,
+            model: AbstractPriorModel,
+            parameters: List[List[float]],
+            log_likelihoods: List[float],
+            log_priors: List[float],
+            weights: List[float]
+    ) -> List["Sample"]:
+        """
+        Convenience method to create a list of samples
+        from lists of contained values
+
+        Parameters
+        ----------
+        model
+        parameters
+        log_likelihoods
+        log_priors
+        weights
+
+        Returns
+        -------
+        A list of samples
+        """
+        samples = list()
+
+        # Another speed up.
+        model_component_and_parameter_names = model.model_component_and_parameter_names
+
+        for params, log_likelihood, log_prior, weight in zip(
+                parameters,
+                log_likelihoods,
+                log_priors,
+                weights
+        ):
+            arg_dict = {
+                t: param
+                for t, param
+                in zip(
+                    model_component_and_parameter_names,
+                    params
+                )
+            }
+
+            samples.append(
+                cls(
+                    log_likelihood=log_likelihood,
+                    log_prior=log_prior,
+                    weights=weight,
+                    **arg_dict
+                )
+            )
+        return samples
+
+    def instance_for_model(self, model: AbstractPriorModel):
+        """
+        Create an instance from this sample for a model
+
+        Parameters
+        ----------
+        model
+            The model the this sample was taken from
+
+        Returns
+        -------
+        The instance corresponding to this sample
+        """
+        try:
+            return model.instance_from_vector(
+                self.parameters_for_model(model)
+            )
+        except KeyError:
+            paths = model.model_component_and_parameter_names
+            paths = util.convert_paths_for_backwards_compatibility(paths=paths, kwargs=self.kwargs)
+            return model.instance_from_vector(
+                self.parameters_for_model(model, paths)
+            )
+
+
+def load_from_table(filename: str) -> List[Sample]:
+    """
+    Load samples from a table
+
+    Parameters
+    ----------
+    filename
+        The path to a CSV file
+
+    Returns
+    -------
+    A list of samples, one for each row in the CSV
+    """
+    samples = list()
+
+    with open(filename, "r+", newline="") as f:
+        reader = csv.reader(f)
+        headers = next(reader)
+        for row in reader:
+            samples.append(
+                Sample(
+                    **{
+                        header: float(value)
+                        for header, value
+                        in zip(
+                            headers,
+                            row
+                        )
+                    }
+                )
+            )
+
+    return samples
+
+
+class OptimizerSamples:
+    def __init__(
+            self,
+            model: ModelMapper,
+            samples: List[Sample],
+            time: float = None,
+    ):
+        """The `Samples` of a non-linear search, specifically the samples of an search which only provides
+        information on the global maximum likelihood solutions, but does not map-out the posterior and thus does
+        not provide information on parameter errors.
+
+        Parameters
+        ----------
+        model : af.ModelMapper
+            Maps input vectors of unit parameter values to physical values and model instances via priors.
+        """
+        self.model = model
+        self.samples = samples
+        self.time = time
+
+    @property
+    def parameters(self):
+
+        paths = self.model.model_component_and_parameter_names
+
+        try:
+            return [
+                sample.parameters_for_model(
+                    self.model, paths
+                )
+                for sample in self.samples
+            ]
+        except KeyError:
+            paths = util.convert_paths_for_backwards_compatibility(paths=paths, kwargs=self.samples[0].kwargs)
+            return [
+                sample.parameters_for_model(
+                    self.model, paths
+                )
+                for sample in self.samples
+            ]
+
+    @property
+    def total_samples(self):
+        return len(self.samples)
+
+    @property
+    def weights(self):
+        return [
+            sample.weights
+            for sample
+            in self.samples
+        ]
+
+    @property
+    def log_likelihoods(self):
+        return [
+            sample.log_likelihood
+            for sample
+            in self.samples
+        ]
+
+    @property
+    def log_posteriors(self):
+        return [
+            sample.log_posterior
+            for sample
+            in self.samples
+        ]
+
+    @property
+    def log_priors(self):
+        return [
+            sample.log_prior
+            for sample
+            in self.samples
+        ]
+
+    @property
+    def parameters_extract(self):
+        return [
+            [params[i] for params in self.parameters]
+            for i in range(self.model.prior_count)
+        ]
+
+    @property
+    def _headers(self) -> List[str]:
+        """
+        Headers for the samples table
+        """
+
+        return self.model.model_component_and_parameter_names + [
+            "log_likelihood",
+            "log_prior",
+            "log_posterior",
+            "weights",
+        ]
+
+    @property
+    def _rows(self) -> List[List[float]]:
+        """
+        Rows in the samples table
+        """
+
+        log_likelihoods = self.log_likelihoods
+        log_priors = self.log_priors
+        log_posteriors = self.log_posteriors
+        weights = self.weights
+
+        for index, row in enumerate(self.parameters):
+            yield row + [
+                log_likelihoods[index],
+                log_priors[index],
+                log_posteriors[index],
+                weights[index],
+            ]
+
+    def write_table(self, filename: str):
+        """
+        Write a table of parameters, posteriors, priors and likelihoods
+
+        Parameters
+        ----------
+        filename
+            Where the table is to be written
+        """
+
+        with open(filename, "w+", newline="") as f:
+            writer = csv.writer(f)
+            writer.writerow(self._headers)
+            for row in self._rows:
+                writer.writerow(row)
+
+    def info_to_json(self, filename):
+
+        info = {}
+
+        with open(filename, 'w') as outfile:
+            json.dump(info, outfile)
+
+    @property
+    def max_log_likelihood_sample(self) -> Sample:
+        """The index of the sample with the highest log likelihood."""
+        most_likely_sample = None
+        for sample in self.samples:
+            if most_likely_sample is None or sample.log_likelihood > most_likely_sample.log_likelihood:
+                most_likely_sample = sample
+        return most_likely_sample
+
+    @property
+    def max_log_likelihood_vector(self) -> [float]:
+        """ The parameters of the maximum log likelihood sample of the `NonLinearSearch` returned as a list of values."""
+        return self.max_log_likelihood_sample.parameters_for_model(
+            self.model
+        )
+
+    @property
+    def max_log_likelihood_instance(self) -> ModelInstance:
+        """  The parameters of the maximum log likelihood sample of the `NonLinearSearch` returned as a model instance."""
+        return self.max_log_likelihood_sample.instance_for_model(
+            self.model
+        )
+
+    @property
+    def max_log_posterior_index(self) -> int:
+        """The index of the sample with the highest log posterior."""
+        return int(np.argmax(self.log_posteriors))
+
+    @property
+    def max_log_posterior_vector(self) -> [float]:
+        """ The parameters of the maximum log posterior sample of the `NonLinearSearch` returned as a list of values."""
+        return self.parameters[self.max_log_posterior_index]
+
+    @property
+    def max_log_posterior_instance(self) -> ModelInstance:
+        """  The parameters of the maximum log posterior sample of the `NonLinearSearch` returned as a model instance."""
+        return self.model.instance_from_vector(vector=self.max_log_posterior_vector)
+
+    def gaussian_priors_at_sigma(self, sigma) -> [list]:
+        """`GaussianPrior`s of every parameter used to link its inferred values and errors to priors used to sample the
+        same (or similar) parameters in a subsequent phase, where:
+
+         - The mean is given by maximum log likelihood model values.
+         - Their errors are omitted, as this information is not available from an search. When these priors are
+           used to link to another phase, it will thus automatically use the prior config values.
+
+        Parameters
+        -----------
+        sigma : float
+            The sigma limit within which the PDF is used to estimate errors (e.g. sigma = 1.0 uses 0.6826 of the \
+            PDF).
+        """
+        return list(map(lambda vector: (vector, 0.0), self.max_log_likelihood_vector))
+
+    def instance_from_sample_index(self, sample_index) -> ModelInstance:
+        """The parameters of an individual saple of the non-linear search, returned as a model instance.
+
+        Parameters
+        -----------
+        sample_index : int
+            The sample index of the weighted sample to return.
+        """
+        return self.model.instance_from_vector(vector=self.parameters[sample_index])
+
+
+class PDFSamples(OptimizerSamples):
+    def __init__(
+            self,
+            model: ModelMapper,
+            samples: List[Sample],
+            unconverged_sample_size: int = 100,
+            time: float = None,
+    ):
+        """The `Samples` of a non-linear search, specifically the samples of a `NonLinearSearch` which maps out the
+        posterior of parameter space and thus does provide information on parameter errors.
+
+        Parameters
+        ----------
+        model : af.ModelMapper
+            Maps input vectors of unit parameter values to physical values and model instances via priors.
+        """
+
+        super().__init__(
+            model=model,
+            samples=samples,
+            time=time,
+        )
+
+        self._unconverged_sample_size = unconverged_sample_size
+
+    @classmethod
+    def from_table(self, filename: str, model, number_live_points=None):
+        """
+        Write a table of parameters, posteriors, priors and likelihoods
+
+        Parameters
+        ----------
+        filename
+            Where the table is to be written
+        """
+
+        samples = load_from_table(
+            filename=filename
+        )
+
+        return OptimizerSamples(
+            model=model,
+            samples=samples
+        )
+
+    @property
+    def unconverged_sample_size(self):
+        """If a set of samples are unconverged, alternative methods to compute their means, errors, etc are used as
+        an alternative to corner.py.
+
+        These use a subset of samples spanning the range from the most recent sample to the valaue of the
+        unconverted_sample_size. However, if there are fewer samples than this size, we change the size to be the
+         the size of the total number of samples"""
+        if self.total_samples > self._unconverged_sample_size:
+            return self._unconverged_sample_size
+        return self.total_samples
+
+    @property
+    def pdf_converged(self) -> bool:
+        """ To analyse and visualize samples the analysis must be sufficiently converged to produce smooth enough
+        PDF for error estimate and PDF generation.
+
+        This property checks whether the non-linear search's samples are sufficiently converged for this, by checking
+        if one sample's weight contains > 99% of the weight. If this is the case, it implies the convergence necessary
+        for error estimate and visualization has not been met.
+
+        This does not necessarily imply the `NonLinearSearch` has converged overall, only that errors and visualization
+        can be performed numerically.."""
+        if np.max(self.weights) > 0.99:
+            return False
+        return True
+
+    @property
+    def median_pdf_vector(self) -> [float]:
+        """ The median of the probability density function (PDF) of every parameter marginalized in 1D, returned
+        as a list of values."""
+        if self.pdf_converged:
+            return [
+                quantile(x=params, q=0.5, weights=self.weights)[0]
+                for params in self.parameters_extract
+            ]
+        return self.max_log_likelihood_vector
+
+    @property
+    def median_pdf_instance(self) -> ModelInstance:
+        """ The median of the probability density function (PDF) of every parameter marginalized in 1D, returned
+        as a model instance."""
+        return self.model.instance_from_vector(vector=self.median_pdf_vector)
+
+    def vector_at_sigma(self, sigma) -> [(float, float)]:
+        """ The value of every parameter marginalized in 1D at an input sigma value of its probability density function
+        (PDF), returned as two lists of values corresponding to the lower and upper values parameter values.
+
+        For example, if sigma is 1.0, the marginalized values of every parameter at 31.7% and 68.2% percentiles of each
+        PDF is returned.
+
+        This does not account for covariance between parameters. For example, if two parameters (x, y) are degenerate
+        whereby x decreases as y gets larger to give the same PDF, this function will still return both at their
+        upper values. Thus, caution is advised when using the function to reperform a model-fits.
+
+        For *Dynesty*, this is estimated using *corner.py* if the samples have converged, by sampling the density
+        function at an input PDF %. If not converged, a crude estimate using the range of values of the current
+        physical live points is used.
+
+        Parameters
+        ----------
+        sigma : float
+            The sigma within which the PDF is used to estimate errors (e.g. sigma = 1.0 uses 0.6826 of the PDF)."""
+
+        if self.pdf_converged:
+            limit = math.erf(0.5 * sigma * math.sqrt(2))
+
+            lower_errors = [
+                quantile(x=params, q=1.0 - limit, weights=self.weights)[0]
+                for params in self.parameters_extract
+            ]
+
+            upper_errors = [
+                quantile(x=params, q=limit, weights=self.weights)[0]
+                for params in self.parameters_extract
+            ]
+
+            return [(lower, upper) for lower, upper in zip(lower_errors, upper_errors)]
+
+        parameters_min = list(
+            np.min(self.parameters[-self.unconverged_sample_size:], axis=0)
+        )
+        parameters_max = list(
+            np.max(self.parameters[-self.unconverged_sample_size:], axis=0)
+        )
+
+        return [
+            (parameters_min[index], parameters_max[index])
+            for index in range(len(parameters_min))
+        ]
+
+    def vector_at_upper_sigma(self, sigma) -> [float]:
+        """The upper value of every parameter marginalized in 1D at an input sigma value of its probability density
+        function (PDF), returned as a list.
+
+        See *vector_at_sigma* for a full description of how the parameters at sigma are computed.
+
+        Parameters
+        -----------
+        sigma : float
+            The sigma within which the PDF is used to estimate errors (e.g. sigma = 1.0 uses 0.6826 of the \
+            PDF).
+        """
+        return list(map(lambda param: param[1], self.vector_at_sigma(sigma)))
+
+    def vector_at_lower_sigma(self, sigma) -> [float]:
+        """The lower value of every parameter marginalized in 1D at an input sigma value of its probability density
+        function (PDF), returned as a list.
+
+        See *vector_at_sigma* for a full description of how the parameters at sigma are computed.
+
+        Parameters
+        -----------
+        sigma : float
+            The sigma limit within which the PDF is used to estimate errors (e.g. sigma = 1.0 uses 0.6826 of the \
+            PDF).
+        """
+        return list(map(lambda param: param[0], self.vector_at_sigma(sigma)))
+
+    def instance_at_sigma(self, sigma) -> ModelInstance:
+        """ The value of every parameter marginalized in 1D at an input sigma value of its probability density function
+        (PDF), returned as a list of model instances corresponding to the lower and upper values estimated from the PDF.
+
+        See *vector_at_sigma* for a full description of how the parameters at sigma are computed.
+
+        Parameters
+        ----------
+        sigma : float
+            The sigma within which the PDF is used to estimate errors (e.g. sigma = 1.0 uses 0.6826 of the PDF)."""
+        return self.model.instance_from_vector(
+            vector=self.vector_at_sigma(sigma=sigma), assert_priors_in_limits=False
+        )
+
+    def instance_at_upper_sigma(self, sigma) -> ModelInstance:
+        """The upper value of every parameter marginalized in 1D at an input sigma value of its probability density
+        function (PDF), returned as a model instance.
+
+        See *vector_at_sigma* for a full description of how the parameters at sigma are computed.
+
+        Parameters
+        -----------
+        sigma : float
+            The sigma limit within which the PDF is used to estimate errors (e.g. sigma = 1.0 uses 0.6826 of the \
+            PDF).
+        """
+        return self.model.instance_from_vector(
+            vector=self.vector_at_upper_sigma(sigma=sigma),
+            assert_priors_in_limits=False,
+        )
+
+    def instance_at_lower_sigma(self, sigma) -> ModelInstance:
+        """The lower value of every parameter marginalized in 1D at an input sigma value of its probability density
+        function (PDF), returned as a model instance.
+
+        See *vector_at_sigma* for a full description of how the parameters at sigma are computed.
+
+        Parameters
+        -----------
+        sigma : float
+            The sigma limit within which the PDF is used to estimate errors (e.g. sigma = 1.0 uses 0.6826 of the \
+            PDF).
+        """
+        return self.model.instance_from_vector(
+            vector=self.vector_at_lower_sigma(sigma=sigma),
+            assert_priors_in_limits=False,
+        )
+
+    def error_vector_at_sigma(self, sigma) -> [(float, float)]:
+        """The lower and upper error of every parameter marginalized in 1D at an input sigma value of its probability
+        density function (PDF), returned as a list.
+
+        See *vector_at_sigma* for a full description of how the parameters at sigma are computed.
+
+        Parameters
+        -----------
+        sigma : float
+            The sigma within which the PDF is used to estimate errors (e.g. sigma = 1.0 uses 0.6826 of the \
+            PDF).
+        """
+        error_vector_lower = self.error_vector_at_lower_sigma(sigma=sigma)
+        error_vector_upper = self.error_vector_at_upper_sigma(sigma=sigma)
+        return [(lower, upper) for lower, upper in zip(error_vector_lower, error_vector_upper)]
+
+    def error_vector_at_upper_sigma(self, sigma) -> [float]:
+        """The upper error of every parameter marginalized in 1D at an input sigma value of its probability density
+        function (PDF), returned as a list.
+
+        See *vector_at_sigma* for a full description of how the parameters at sigma are computed.
+
+        Parameters
+        -----------
+        sigma : float
+            The sigma within which the PDF is used to estimate errors (e.g. sigma = 1.0 uses 0.6826 of the \
+            PDF).
+        """
+        uppers = self.vector_at_upper_sigma(sigma=sigma)
+        return list(
+            map(
+                lambda upper, median_pdf: upper - median_pdf,
+                uppers,
+                self.median_pdf_vector,
+            )
+        )
+
+    def error_vector_at_lower_sigma(self, sigma) -> [float]:
+        """The lower error of every parameter marginalized in 1D at an input sigma value of its probability density
+        function (PDF), returned as a list.
+
+        See *vector_at_sigma* for a full description of how the parameters at sigma are computed.
+
+        Parameters
+        -----------
+        sigma : float
+            The sigma within which the PDF is used to estimate errors (e.g. sigma = 1.0 uses 0.6826 of the \
+            PDF).
+        """
+        lowers = self.vector_at_lower_sigma(sigma=sigma)
+        return list(
+            map(
+                lambda lower, median_pdf: median_pdf - lower,
+                lowers,
+                self.median_pdf_vector,
+            )
+        )
+
+    def error_magnitude_vector_at_sigma(self, sigma) -> [float]:
+        """ The magnitude of every error after marginalization in 1D at an input sigma value of the probability density
+        function (PDF), returned as two lists of values corresponding to the lower and upper errors.
+
+        For example, if sigma is 1.0, the difference in the inferred values marginalized at 31.7% and 68.2% percentiles
+        of each PDF is returned.
+
+        Parameters
+        ----------
+        sigma : float
+            The sigma within which the PDF is used to estimate errors (e.g. sigma = 1.0 uses 0.6826 of the PDF)."""
+        uppers = self.vector_at_upper_sigma(sigma=sigma)
+        lowers = self.vector_at_lower_sigma(sigma=sigma)
+        return list(map(lambda upper, lower: upper - lower, uppers, lowers))
+
+    def error_instance_at_sigma(self, sigma) -> ModelInstance:
+        """ The error of every parameter marginalized in 1D at an input sigma value of its probability density function
+        (PDF), returned as a list of model instances corresponding to the lower and upper errors.
+
+        See *vector_at_sigma* for a full description of how the parameters at sigma are computed.
+
+        Parameters
+        ----------
+        sigma : float
+            The sigma within which the PDF is used to estimate errors (e.g. sigma = 1.0 uses 0.6826 of the PDF)."""
+        return self.model.instance_from_vector(
+            vector=self.error_magnitude_vector_at_sigma(sigma=sigma),
+            assert_priors_in_limits=False,
+        )
+
+    def error_instance_at_upper_sigma(self, sigma) -> ModelInstance:
+        """The upper error of every parameter marginalized in 1D at an input sigma value of its probability density
+        function (PDF), returned as a model instance.
+
+        See *vector_at_sigma* for a full description of how the parameters at sigma are computed.
+
+        Parameters
+        -----------
+        sigma : float
+            The sigma within which the PDF is used to estimate errors (e.g. sigma = 1.0 uses 0.6826 of the \
+            PDF).
+        """
+        return self.model.instance_from_vector(
+            vector=self.error_vector_at_upper_sigma(sigma=sigma),
+            assert_priors_in_limits=False,
+        )
+
+    def error_instance_at_lower_sigma(self, sigma) -> ModelInstance:
+        """The lower error of every parameter marginalized in 1D at an input sigma value of its probability density
+        function (PDF), returned as a model instance.
+
+        See *vector_at_sigma* for a full description of how the parameters at sigma are computed.
+
+        Parameters
+        -----------
+        sigma : float
+            The sigma within which the PDF is used to estimate errors (e.g. sigma = 1.0 uses 0.6826 of the \
+            PDF).
+        """
+        return self.model.instance_from_vector(
+            vector=self.error_vector_at_lower_sigma(sigma=sigma),
+            assert_priors_in_limits=False,
+        )
+
+    def gaussian_priors_at_sigma(self, sigma) -> [list]:
+        """`GaussianPrior`s of every parameter used to link its inferred values and errors to priors used to sample the
+        same (or similar) parameters in a subsequent phase, where:
+
+         - The mean is given by their most-probable values (using *median_pdf_vector*).
+         - Their errors are computed at an input sigma value (using *errors_at_sigma*).
+
+        Parameters
+        -----------
+        sigma : float
+            The sigma limit within which the PDF is used to estimate errors (e.g. sigma = 1.0 uses 0.6826 of the \
+            PDF).
+        """
+
+        means = self.median_pdf_vector
+        uppers = self.vector_at_upper_sigma(sigma=sigma)
+        lowers = self.vector_at_lower_sigma(sigma=sigma)
+
+        # noinspection PyArgumentList
+        sigmas = list(
+            map(
+                lambda mean, upper, lower: max([upper - mean, mean - lower]),
+                means,
+                uppers,
+                lowers,
+            )
+        )
+
+        return list(map(lambda mean, sigma: (mean, sigma), means, sigmas))
+
+    def log_likelihood_from_sample_index(self, sample_index) -> float:
+        """The log likelihood of an individual sample of the non-linear search.
+
+        Parameters
+        ----------
+        sample_index : int
+            The index of the sample in the non-linear search, e.g. 0 gives the first sample.
+        """
+        raise NotImplementedError()
+
+    def vector_from_sample_index(self, sample_index) -> [float]:
+        """The parameters of an individual sample of the non-linear search, returned as a 1D list.
+
+        Parameters
+        ----------
+        sample_index : int
+            The index of the sample in the non-linear search, e.g. 0 gives the first sample.
+        """
+        raise NotImplementedError()
+
+    def offset_vector_from_input_vector(self, input_vector) -> [float]:
+        """ The values of an input_vector offset by the *median_pdf_vector* (the PDF medians).
+
+        If the 'true' values of a model are known and input as the *input_vector*, this function returns the results
+        of the `NonLinearSearch` as values offset from the 'true' model. For example, a value 0.0 means the non-linear
+        search estimated the model parameter value correctly.
+
+        Parameters
+        ----------
+
+        input_vector : list
+            A 1D list of values the most-probable model is offset by. This list must have the same dimensions as free
+            parameters in the model-fit.
+        """
+        return list(
+            map(
+                lambda input, median_pdf: median_pdf - input,
+                input_vector,
+                self.median_pdf_vector,
+            )
+        )
+
+    def output_pdf_plots(self):
+        """Output plots of the probability density functions of the non-linear seach.
+
+        This uses *corner.py* to plot:
+
+         - The marginalize 1D PDF of every parameter.
+         - The marginalized 2D PDF of every parameter pair.
+         - A Triangle plot of the 2D and 1D PDF's.
+         """
+
+        pass
+
+        # import getdist.plots
+        # import matplotlib
+        #
+        # backend = conf.instance["visualize"]["general"]["general"]["backend"]
+        # if not backend in "default":
+        #     matplotlib.use(backend)
+        # if conf.instance["general"]["hpc"]["hpc_mode"]:
+        #     matplotlib.use("Agg")
+        # import matplotlib.pyplot as plt
+        #
+        # pdf_plot = getdist.plots.corner.pyPlotter()
+        #
+        # plot_pdf_1d_params = conf.instance.visualize_plots.get("pdf", "1d_params", bool)
+        #
+        # if plot_pdf_1d_params:
+        #
+        #     for param_name in self.model.parameter_names:
+        #         pdf_plot.plot_1d(roots=self.getdist_samples, param=param_name)
+        #         pdf_plot.export(
+        #             fname="{}/pdf_{}_1D.png".format(self.paths.pdf_path, param_name)
+        #         )
+        #
+        # plt.close()
+        #
+        # plot_pdf_triangle = conf.instance["visualize"]["plots"]["pdf"]["triangle"]
+        #
+        # if plot_pdf_triangle:
+        #
+        #     try:
+        #         pdf_plot.triangle_plot(roots=self.getdist_samples)
+        #         pdf_plot.export(fname="{}/pdf_triangle.png".format(self.paths.pdf_path))
+        #     except Exception as e:
+        #         logger.exception(e)
+        #         print(
+        #             "The PDF triangle of this `NonLinearSearch` could not be plotted. This is most likely due to a "
+        #             "lack of smoothness in the sampling of parameter space. Sampler further by decreasing the "
+        #             "parameter evidence_tolerance."
+        #         )
+        #
+        # plt.close()
+
+
+class MCMCSamples(PDFSamples):
+    def __init__(
+            self,
+            model: ModelMapper,
+            samples: List[Sample],
+            auto_correlation_times: np.ndarray,
+            auto_correlation_check_size: int,
+            auto_correlation_required_length: int,
+            auto_correlation_change_threshold: float,
+            total_walkers: int,
+            total_steps: int,
+            unconverged_sample_size: int = 100,
+            time: float = None,
+    ):
+        """
+        Attributes
+        ----------
+        total_walkers : int
+            The total number of walkers used by this MCMC non-linear search.
+        total_steps : int
+            The total number of steps taken by each walker of this MCMC `NonLinearSearch` (the total samples is equal
+            to the total steps * total walkers).
+        """
+
+        super().__init__(
+            model=model,
+            samples=samples,
+            unconverged_sample_size=unconverged_sample_size,
+            time=time,
+        )
+
+        self.total_walkers = total_walkers
+        self.total_steps = total_steps
+        self.auto_correlation_times = auto_correlation_times
+        self.auto_correlation_check_size = auto_correlation_check_size
+        self.auto_correlation_required_length = auto_correlation_required_length
+        self.auto_correlation_change_threshold = auto_correlation_change_threshold
+        self.log_evidence = None
+
+    @classmethod
+    def from_table(self, filename: str, model, number_live_points=None):
+        """
+        Write a table of parameters, posteriors, priors and likelihoods
+
+        Parameters
+        ----------
+        filename
+            Where the table is to be written
+        """
+
+        samples = load_from_table(filename=filename)
+
+        return OptimizerSamples(
+            model=model,
+            samples=samples
+        )
+
+    def info_to_json(self, filename):
+
+        info = {
+            "auto_correlation_times": None,
+            "auto_correlation_check_size": self.auto_correlation_check_size,
+            "auto_correlation_required_length": self.auto_correlation_required_length,
+            "auto_correlation_change_threshold": self.auto_correlation_change_threshold,
+            "total_walkers": self.total_walkers,
+            "total_steps": self.total_steps,
+            "time": self.time,
+        }
+
+        with open(filename, 'w') as outfile:
+            json.dump(info, outfile)
+
+    @property
+    def pdf_converged(self):
+        """ To analyse and visualize samples using *corner.py*, the analysis must be sufficiently converged to produce
+        smooth enough PDF for analysis. This property checks whether the non-linear search's samples are sufficiently
+        converged for *corner.py* use.
+
+        Emcee samples can be analysed by corner.py irrespective of how long the sampler has run, albeit low run times
+        will likely produce inaccurate results."""
+        try:
+            self.samples_after_burn_in
+            return True
+        except ValueError:
+            return False
+
+    @property
+    def samples_after_burn_in(self) -> [list]:
+        """The emcee samples with the initial burn-in samples removed.
+
+        The burn-in period is estimated using the auto-correlation times of the parameters."""
+        raise NotImplementedError()
+
+    @property
+    def previous_auto_correlation_times(self) -> [float]:
+        raise NotImplementedError()
+
+    @property
+    def relative_auto_correlation_times(self) -> [float]:
+        return (
+                np.abs(self.previous_auto_correlation_times - self.auto_correlation_times)
+                / self.auto_correlation_times
+        )
+
+    @property
+    def converged(self) -> bool:
+        """Whether the emcee samples have converged on a solution or if they are still in a burn-in period, based on the
+        auto correlation times of parameters."""
+        converged = np.all(
+            self.auto_correlation_times * self.auto_correlation_required_length
+            < self.total_samples
+        )
+        if converged:
+            try:
+                converged &= np.all(
+                    self.relative_auto_correlation_times
+                    < self.auto_correlation_change_threshold
+                )
+            except IndexError:
+                return False
+        return converged
+
+    @property
+    def median_pdf_vector(self) -> [float]:
+        """ The median of the probability density function (PDF) of every parameter marginalized in 1D, returned
+        as a list of values.
+
+        This is computed by binning all sampls after burn-in into a histogram and take its median (e.g. 50%) value. """
+        if self.pdf_converged:
+            return [
+                float(np.percentile(self.samples_after_burn_in[:, i], [50]))
+                for i in range(self.model.prior_count)
+            ]
+
+        return self.max_log_likelihood_vector
+
+    def vector_at_sigma(self, sigma) -> [float]:
+        """ The value of every parameter marginalized in 1D at an input sigma value of its probability density function
+        (PDF), returned as two lists of values corresponding to the lower and upper values parameter values.
+
+        For example, if sigma is 1.0, the marginalized values of every parameter at 31.7% and 68.2% percentiles of each
+        PDF is returned.
+
+        This does not account for covariance between parameters. For example, if two parameters (x, y) are degenerate
+        whereby x decreases as y gets larger to give the same PDF, this function will still return both at their
+        upper values. Thus, caution is advised when using the function to reperform a model-fits.
+
+        For *Emcee*, if the samples have converged this is estimated by binning the samples after burn-in into a
+        histogram and taking the parameter values at the input PDF %.
+
+        Parameters
+        ----------
+        sigma : float
+            The sigma within which the PDF is used to estimate errors (e.g. sigma = 1.0 uses 0.6826 of the PDF)."""
+        limit = math.erf(0.5 * sigma * math.sqrt(2))
+
+        if self.pdf_converged:
+            samples = self.samples_after_burn_in
+
+            return [
+                tuple(
+                    np.percentile(samples[:, i], [100.0 * (1.0 - limit), 100.0 * limit])
+                )
+                for i in range(self.model.prior_count)
+            ]
+
+        parameters_min = list(
+            np.min(self.parameters[-self.unconverged_sample_size:], axis=0)
+        )
+        parameters_max = list(
+            np.max(self.parameters[-self.unconverged_sample_size:], axis=0)
+        )
+
+        return [
+            (parameters_min[index], parameters_max[index])
+            for index in range(len(parameters_min))
+        ]
+
+
+class NestSamples(PDFSamples):
+    def __init__(
+            self,
+            model: ModelMapper,
+            samples: List[Sample],
+            number_live_points: int,
+            log_evidence: float,
+            total_samples: float,
+            unconverged_sample_size: int = 100,
+            time: float = None,
+    ):
+        """The *Output* classes in **PyAutoFit** provide an interface between the results of a `NonLinearSearch` (e.g.
+        as files on your hard-disk) and Python.
+
+        For example, the output class can be used to load an instance of the best-fit model, get an instance of any
+        individual sample by the `NonLinearSearch` and return information on the likelihoods, errors, etc.
+
+        The Bayesian log evidence estimated by the nested sampling algorithm.
+
+        Parameters
+        ----------
+        model : af.ModelMapper
+            Maps input vectors of unit parameter values to physical values and model instances via priors.
+        number_live_points : int
+            The number of live points used by the nested sampler.
+        log_evidence : float
+            The log of the Bayesian evidence estimated by the nested sampling algorithm.
+        """
+
+        super().__init__(
+            model=model,
+            samples=samples,
+            unconverged_sample_size=unconverged_sample_size,
+            time=time,
+        )
+
+        self.number_live_points = number_live_points
+        self.log_evidence = log_evidence
+        self._total_samples = total_samples
+
+    @property
+    def total_samples(self):
+        return self._total_samples
+
+    def info_to_json(self, filename):
+        info = {
+            "log_evidence": self.log_evidence,
+            "total_samples": self.total_samples,
+            "unconverged_sample_size": self.unconverged_sample_size,
+            "time": self.time,
+            "number_live_points": self.number_live_points
+        }
+
+        with open(filename, 'w') as outfile:
+            json.dump(info, outfile)
+
+    @property
+    def total_accepted_samples(self) -> int:
+        """The total number of accepted samples performed by the nested sampler.
+        """
+        return len(self.log_likelihoods)
+
+    @property
+    def acceptance_ratio(self) -> float:
+        """The ratio of accepted samples to total samples."""
+        return self.total_accepted_samples / self.total_samples
+
+
+def quantile(x, q, weights=None):
+    """
+    Copied from corner.py
+
+    Compute sample quantiles with support for weighted samples.
+    Note
+    ----
+    When ``weights`` is ``None``, this method simply calls numpy's percentile
+    function with the values of ``q`` multiplied by 100.
+    Parameters
+    ----------
+    x : array_like[nsamples,]
+       The samples.
+    q : array_like[nquantiles,]
+       The list of quantiles to compute. These should all be in the range
+       ``[0, 1]``.
+    weights : Optional[array_like[nsamples,]]
+        An optional weight corresponding to each sample. These
+    Returns
+    -------
+    quantiles : array_like[nquantiles,]
+        The sample quantiles computed at ``q``.
+    Raises
+    ------
+    ValueError
+        For invalid quantiles; ``q`` not in ``[0, 1]`` or dimension mismatch
+        between ``x`` and ``weights``.
+    """
+    x = np.atleast_1d(x)
+    q = np.atleast_1d(q)
+
+    if np.any(q < 0.0) or np.any(q > 1.0):
+        raise ValueError("Quantiles must be between 0 and 1")
+
+    if weights is None:
+        return np.percentile(x, list(100.0 * q))
+    else:
+        weights = np.atleast_1d(weights)
+        if len(x) != len(weights):
+            raise ValueError("Dimension mismatch: len(weights) != len(x)")
+        idx = np.argsort(x)
+        sw = weights[idx]
+        cdf = np.cumsum(sw)[:-1]
+        cdf /= cdf[-1]
+        cdf = np.append(0, cdf)
+        return np.interp(q, cdf, x[idx]).tolist()